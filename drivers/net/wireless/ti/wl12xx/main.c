/*
 * This file is part of wl1271
 *
 * Copyright (C) 2008-2010 Nokia Corporation
 *
 * This program is free software; you can redistribute it and/or
 * modify it under the terms of the GNU General Public License
 * version 2 as published by the Free Software Foundation.
 *
 * This program is distributed in the hope that it will be useful, but
 * WITHOUT ANY WARRANTY; without even the implied warranty of
 * MERCHANTABILITY or FITNESS FOR A PARTICULAR PURPOSE.  See the GNU
 * General Public License for more details.
 *
 * You should have received a copy of the GNU General Public License
 * along with this program; if not, write to the Free Software
 * Foundation, Inc., 51 Franklin St, Fifth Floor, Boston, MA
 * 02110-1301 USA
 *
 */

#include <linux/module.h>
#include <linux/platform_device.h>

#include <linux/err.h>

#include <linux/wl12xx.h>

#include "../wlcore/wlcore.h"
#include "../wlcore/debug.h"
#include "../wlcore/io.h"
#include "../wlcore/acx.h"
#include "../wlcore/tx.h"
#include "../wlcore/rx.h"
#include "../wlcore/io.h"
#include "../wlcore/boot.h"

#include "wl12xx.h"
#include "reg.h"
#include "cmd.h"
#include "acx.h"
#include "debugfs.h"

static char *fref_param;
static char *tcxo_param;

static struct wlcore_conf wl12xx_conf = {
	.sg = {
		.params = {
			[CONF_SG_ACL_BT_MASTER_MIN_BR] = 10,
			[CONF_SG_ACL_BT_MASTER_MAX_BR] = 180,
			[CONF_SG_ACL_BT_SLAVE_MIN_BR] = 10,
			[CONF_SG_ACL_BT_SLAVE_MAX_BR] = 180,
			[CONF_SG_ACL_BT_MASTER_MIN_EDR] = 10,
			[CONF_SG_ACL_BT_MASTER_MAX_EDR] = 80,
			[CONF_SG_ACL_BT_SLAVE_MIN_EDR] = 10,
			[CONF_SG_ACL_BT_SLAVE_MAX_EDR] = 80,
			[CONF_SG_ACL_WLAN_PS_MASTER_BR] = 8,
			[CONF_SG_ACL_WLAN_PS_SLAVE_BR] = 8,
			[CONF_SG_ACL_WLAN_PS_MASTER_EDR] = 20,
			[CONF_SG_ACL_WLAN_PS_SLAVE_EDR] = 20,
			[CONF_SG_ACL_WLAN_ACTIVE_MASTER_MIN_BR] = 20,
			[CONF_SG_ACL_WLAN_ACTIVE_MASTER_MAX_BR] = 35,
			[CONF_SG_ACL_WLAN_ACTIVE_SLAVE_MIN_BR] = 16,
			[CONF_SG_ACL_WLAN_ACTIVE_SLAVE_MAX_BR] = 35,
			[CONF_SG_ACL_WLAN_ACTIVE_MASTER_MIN_EDR] = 32,
			[CONF_SG_ACL_WLAN_ACTIVE_MASTER_MAX_EDR] = 50,
			[CONF_SG_ACL_WLAN_ACTIVE_SLAVE_MIN_EDR] = 28,
			[CONF_SG_ACL_WLAN_ACTIVE_SLAVE_MAX_EDR] = 50,
			[CONF_SG_ACL_ACTIVE_SCAN_WLAN_BR] = 10,
			[CONF_SG_ACL_ACTIVE_SCAN_WLAN_EDR] = 20,
			[CONF_SG_ACL_PASSIVE_SCAN_BT_BR] = 75,
			[CONF_SG_ACL_PASSIVE_SCAN_WLAN_BR] = 15,
			[CONF_SG_ACL_PASSIVE_SCAN_BT_EDR] = 27,
			[CONF_SG_ACL_PASSIVE_SCAN_WLAN_EDR] = 17,
			/* active scan params */
			[CONF_SG_AUTO_SCAN_PROBE_REQ] = 170,
			[CONF_SG_ACTIVE_SCAN_DURATION_FACTOR_HV3] = 50,
			[CONF_SG_ACTIVE_SCAN_DURATION_FACTOR_A2DP] = 100,
			/* passive scan params */
			[CONF_SG_PASSIVE_SCAN_DURATION_FACTOR_A2DP_BR] = 800,
			[CONF_SG_PASSIVE_SCAN_DURATION_FACTOR_A2DP_EDR] = 200,
			[CONF_SG_PASSIVE_SCAN_DURATION_FACTOR_HV3] = 200,
			/* passive scan in dual antenna params */
			[CONF_SG_CONSECUTIVE_HV3_IN_PASSIVE_SCAN] = 0,
			[CONF_SG_BCN_HV3_COLLISION_THRESH_IN_PASSIVE_SCAN] = 0,
			[CONF_SG_TX_RX_PROTECTION_BWIDTH_IN_PASSIVE_SCAN] = 0,
			/* general params */
			[CONF_SG_STA_FORCE_PS_IN_BT_SCO] = 1,
			[CONF_SG_ANTENNA_CONFIGURATION] = 0,
			[CONF_SG_BEACON_MISS_PERCENT] = 60,
			[CONF_SG_DHCP_TIME] = 5000,
			[CONF_SG_RXT] = 1200,
			[CONF_SG_TXT] = 1000,
			[CONF_SG_ADAPTIVE_RXT_TXT] = 1,
			[CONF_SG_GENERAL_USAGE_BIT_MAP] = 3,
			[CONF_SG_HV3_MAX_SERVED] = 6,
			[CONF_SG_PS_POLL_TIMEOUT] = 10,
			[CONF_SG_UPSD_TIMEOUT] = 10,
			[CONF_SG_CONSECUTIVE_CTS_THRESHOLD] = 2,
			[CONF_SG_STA_RX_WINDOW_AFTER_DTIM] = 5,
			[CONF_SG_STA_CONNECTION_PROTECTION_TIME] = 30,
			/* AP params */
			[CONF_AP_BEACON_MISS_TX] = 3,
			[CONF_AP_RX_WINDOW_AFTER_BEACON] = 10,
			[CONF_AP_BEACON_WINDOW_INTERVAL] = 2,
			[CONF_AP_CONNECTION_PROTECTION_TIME] = 0,
			[CONF_AP_BT_ACL_VAL_BT_SERVE_TIME] = 25,
			[CONF_AP_BT_ACL_VAL_WL_SERVE_TIME] = 25,
			/* CTS Diluting params */
			[CONF_SG_CTS_DILUTED_BAD_RX_PACKETS_TH] = 0,
			[CONF_SG_CTS_CHOP_IN_DUAL_ANT_SCO_MASTER] = 0,
		},
		.state = CONF_SG_PROTECTIVE,
	},
	.rx = {
		.rx_msdu_life_time           = 512000,
		.packet_detection_threshold  = 0,
		.ps_poll_timeout             = 15,
		.upsd_timeout                = 15,
		.rts_threshold               = IEEE80211_MAX_RTS_THRESHOLD,
		.rx_cca_threshold            = 0,
		.irq_blk_threshold           = 0xFFFF,
		.irq_pkt_threshold           = 0,
		.irq_timeout                 = 600,
		.queue_type                  = CONF_RX_QUEUE_TYPE_LOW_PRIORITY,
	},
	.tx = {
		.tx_energy_detection         = 0,
		.sta_rc_conf                 = {
			.enabled_rates       = 0,
			.short_retry_limit   = 10,
			.long_retry_limit    = 10,
			.aflags              = 0,
		},
		.ac_conf_count               = 4,
		.ac_conf                     = {
			[CONF_TX_AC_BE] = {
				.ac          = CONF_TX_AC_BE,
				.cw_min      = 15,
				.cw_max      = 63,
				.aifsn       = 3,
				.tx_op_limit = 0,
			},
			[CONF_TX_AC_BK] = {
				.ac          = CONF_TX_AC_BK,
				.cw_min      = 15,
				.cw_max      = 63,
				.aifsn       = 7,
				.tx_op_limit = 0,
			},
			[CONF_TX_AC_VI] = {
				.ac          = CONF_TX_AC_VI,
				.cw_min      = 15,
				.cw_max      = 63,
				.aifsn       = CONF_TX_AIFS_PIFS,
				.tx_op_limit = 3008,
			},
			[CONF_TX_AC_VO] = {
				.ac          = CONF_TX_AC_VO,
				.cw_min      = 15,
				.cw_max      = 63,
				.aifsn       = CONF_TX_AIFS_PIFS,
				.tx_op_limit = 1504,
			},
		},
		.max_tx_retries = 100,
		.ap_aging_period = 300,
		.tid_conf_count = 4,
		.tid_conf = {
			[CONF_TX_AC_BE] = {
				.queue_id    = CONF_TX_AC_BE,
				.channel_type = CONF_CHANNEL_TYPE_EDCF,
				.tsid        = CONF_TX_AC_BE,
				.ps_scheme   = CONF_PS_SCHEME_LEGACY,
				.ack_policy  = CONF_ACK_POLICY_LEGACY,
				.apsd_conf   = {0, 0},
			},
			[CONF_TX_AC_BK] = {
				.queue_id    = CONF_TX_AC_BK,
				.channel_type = CONF_CHANNEL_TYPE_EDCF,
				.tsid        = CONF_TX_AC_BK,
				.ps_scheme   = CONF_PS_SCHEME_LEGACY,
				.ack_policy  = CONF_ACK_POLICY_LEGACY,
				.apsd_conf   = {0, 0},
			},
			[CONF_TX_AC_VI] = {
				.queue_id    = CONF_TX_AC_VI,
				.channel_type = CONF_CHANNEL_TYPE_EDCF,
				.tsid        = CONF_TX_AC_VI,
				.ps_scheme   = CONF_PS_SCHEME_LEGACY,
				.ack_policy  = CONF_ACK_POLICY_LEGACY,
				.apsd_conf   = {0, 0},
			},
			[CONF_TX_AC_VO] = {
				.queue_id    = CONF_TX_AC_VO,
				.channel_type = CONF_CHANNEL_TYPE_EDCF,
				.tsid        = CONF_TX_AC_VO,
				.ps_scheme   = CONF_PS_SCHEME_LEGACY,
				.ack_policy  = CONF_ACK_POLICY_LEGACY,
				.apsd_conf   = {0, 0},
			},
		},
		.frag_threshold              = IEEE80211_MAX_FRAG_THRESHOLD,
		.tx_compl_timeout            = 700,
		.tx_compl_threshold          = 4,
		.basic_rate                  = CONF_HW_BIT_RATE_1MBPS,
		.basic_rate_5                = CONF_HW_BIT_RATE_6MBPS,
		.tmpl_short_retry_limit      = 10,
		.tmpl_long_retry_limit       = 10,
		.tx_watchdog_timeout         = 5000,
	},
	.conn = {
		.wake_up_event               = CONF_WAKE_UP_EVENT_DTIM,
		.listen_interval             = 1,
		.suspend_wake_up_event       = CONF_WAKE_UP_EVENT_N_DTIM,
		.suspend_listen_interval     = 3,
		.bcn_filt_mode               = CONF_BCN_FILT_MODE_ENABLED,
		.bcn_filt_ie_count           = 3,
		.bcn_filt_ie = {
			[0] = {
				.ie          = WLAN_EID_CHANNEL_SWITCH,
				.rule        = CONF_BCN_RULE_PASS_ON_APPEARANCE,
			},
			[1] = {
				.ie          = WLAN_EID_HT_OPERATION,
				.rule        = CONF_BCN_RULE_PASS_ON_CHANGE,
			},
			[2] = {
				.ie	     = WLAN_EID_ERP_INFO,
				.rule	     = CONF_BCN_RULE_PASS_ON_CHANGE,
			},
		},
		.synch_fail_thold            = 12,
		.bss_lose_timeout            = 400,
		.beacon_rx_timeout           = 10000,
		.broadcast_timeout           = 20000,
		.rx_broadcast_in_ps          = 1,
		.ps_poll_threshold           = 10,
		.bet_enable                  = CONF_BET_MODE_ENABLE,
		.bet_max_consecutive         = 50,
		.psm_entry_retries           = 8,
		.psm_exit_retries            = 16,
		.psm_entry_nullfunc_retries  = 3,
		.dynamic_ps_timeout          = 200,
		.forced_ps                   = false,
		.keep_alive_interval         = 55000,
		.max_listen_interval         = 20,
		.sta_sleep_auth              = WL1271_PSM_ILLEGAL,
	},
	.itrim = {
		.enable = false,
		.timeout = 50000,
	},
	.pm_config = {
		.host_clk_settling_time = 5000,
		.host_fast_wakeup_support = CONF_FAST_WAKEUP_DISABLE,
	},
	.roam_trigger = {
		.trigger_pacing               = 1,
		.avg_weight_rssi_beacon       = 20,
		.avg_weight_rssi_data         = 10,
		.avg_weight_snr_beacon        = 20,
		.avg_weight_snr_data          = 10,
	},
	.scan = {
		.min_dwell_time_active        = 7500,
		.max_dwell_time_active        = 30000,
		.min_dwell_time_passive       = 100000,
		.max_dwell_time_passive       = 100000,
		.num_probe_reqs               = 2,
		.split_scan_timeout           = 50000,
	},
	.sched_scan = {
		/*
		 * Values are in TU/1000 but since sched scan FW command
		 * params are in TUs rounding up may occur.
		 */
		.base_dwell_time		= 7500,
		.max_dwell_time_delta		= 22500,
		/* based on 250bits per probe @1Mbps */
		.dwell_time_delta_per_probe	= 2000,
		/* based on 250bits per probe @6Mbps (plus a bit more) */
		.dwell_time_delta_per_probe_5	= 350,
		.dwell_time_passive		= 100000,
		.dwell_time_dfs			= 150000,
		.num_probe_reqs			= 2,
		.rssi_threshold			= -90,
		.snr_threshold			= 0,
	},
	.ht = {
		.rx_ba_win_size = 8,
		.tx_ba_win_size = 64,
		.inactivity_timeout = 10000,
		.tx_ba_tid_bitmap = CONF_TX_BA_ENABLED_TID_BITMAP,
	},
	/*
	 * Memory config for wl127x chips is given in the
	 * wl12xx_default_priv_conf struct. The below configuration is
	 * for wl128x chips.
	 */
	.mem = {
		.num_stations                 = 1,
		.ssid_profiles                = 1,
		.rx_block_num                 = 40,
		.tx_min_block_num             = 40,
		.dynamic_memory               = 1,
		.min_req_tx_blocks            = 45,
		.min_req_rx_blocks            = 22,
		.tx_min                       = 27,
	},
	.fm_coex = {
		.enable                       = true,
		.swallow_period               = 5,
		.n_divider_fref_set_1         = 0xff,       /* default */
		.n_divider_fref_set_2         = 12,
		.m_divider_fref_set_1         = 0xffff,
		.m_divider_fref_set_2         = 148,	    /* default */
		.coex_pll_stabilization_time  = 0xffffffff, /* default */
		.ldo_stabilization_time       = 0xffff,     /* default */
		.fm_disturbed_band_margin     = 0xff,       /* default */
		.swallow_clk_diff             = 0xff,       /* default */
	},
	.rx_streaming = {
		.duration                      = 150,
		.queues                        = 0x1,
		.interval                      = 20,
		.always                        = 0,
	},
	.fwlog = {
		.mode                         = WL12XX_FWLOG_ON_DEMAND,
		.mem_blocks                   = 2,
		.severity                     = 0,
		.timestamp                    = WL12XX_FWLOG_TIMESTAMP_DISABLED,
		.output                       = WL12XX_FWLOG_OUTPUT_HOST,
		.threshold                    = 0,
	},
	.rate = {
		.rate_retry_score = 32000,
		.per_add = 8192,
		.per_th1 = 2048,
		.per_th2 = 4096,
		.max_per = 8100,
		.inverse_curiosity_factor = 5,
		.tx_fail_low_th = 4,
		.tx_fail_high_th = 10,
		.per_alpha_shift = 4,
		.per_add_shift = 13,
		.per_beta1_shift = 10,
		.per_beta2_shift = 8,
		.rate_check_up = 2,
		.rate_check_down = 12,
		.rate_retry_policy = {
			0x00, 0x00, 0x00, 0x00, 0x00,
			0x00, 0x00, 0x00, 0x00, 0x00,
			0x00, 0x00, 0x00,
		},
	},
	.hangover = {
		.recover_time               = 0,
		.hangover_period            = 20,
		.dynamic_mode               = 1,
		.early_termination_mode     = 1,
		.max_period                 = 20,
		.min_period                 = 1,
		.increase_delta             = 1,
		.decrease_delta             = 2,
		.quiet_time                 = 4,
		.increase_time              = 1,
		.window_size                = 16,
	},
};

static struct wl12xx_priv_conf wl12xx_default_priv_conf = {
	.rf = {
		.tx_per_channel_power_compensation_2 = {
			0x00, 0x00, 0x00, 0x00, 0x00, 0x00, 0x00,
		},
		.tx_per_channel_power_compensation_5 = {
			0x00, 0x00, 0x00, 0x00, 0x00, 0x00,
			0x00, 0x00, 0x00, 0x00, 0x00, 0x00,
			0x00, 0x00, 0x00, 0x00, 0x00, 0x00,
		},
	},
	.mem_wl127x = {
		.num_stations                 = 1,
		.ssid_profiles                = 1,
		.rx_block_num                 = 70,
		.tx_min_block_num             = 40,
		.dynamic_memory               = 1,
		.min_req_tx_blocks            = 100,
		.min_req_rx_blocks            = 22,
		.tx_min                       = 27,
	},

};

#define WL12XX_TX_HW_BLOCK_SPARE_DEFAULT        1
#define WL12XX_TX_HW_BLOCK_GEM_SPARE            2
#define WL12XX_TX_HW_BLOCK_SIZE                 252

static const u8 wl12xx_rate_to_idx_2ghz[] = {
	/* MCS rates are used only with 11n */
	7,                             /* WL12XX_CONF_HW_RXTX_RATE_MCS7_SGI */
	7,                             /* WL12XX_CONF_HW_RXTX_RATE_MCS7 */
	6,                             /* WL12XX_CONF_HW_RXTX_RATE_MCS6 */
	5,                             /* WL12XX_CONF_HW_RXTX_RATE_MCS5 */
	4,                             /* WL12XX_CONF_HW_RXTX_RATE_MCS4 */
	3,                             /* WL12XX_CONF_HW_RXTX_RATE_MCS3 */
	2,                             /* WL12XX_CONF_HW_RXTX_RATE_MCS2 */
	1,                             /* WL12XX_CONF_HW_RXTX_RATE_MCS1 */
	0,                             /* WL12XX_CONF_HW_RXTX_RATE_MCS0 */

	11,                            /* WL12XX_CONF_HW_RXTX_RATE_54   */
	10,                            /* WL12XX_CONF_HW_RXTX_RATE_48   */
	9,                             /* WL12XX_CONF_HW_RXTX_RATE_36   */
	8,                             /* WL12XX_CONF_HW_RXTX_RATE_24   */

	/* TI-specific rate */
	CONF_HW_RXTX_RATE_UNSUPPORTED, /* WL12XX_CONF_HW_RXTX_RATE_22   */

	7,                             /* WL12XX_CONF_HW_RXTX_RATE_18   */
	6,                             /* WL12XX_CONF_HW_RXTX_RATE_12   */
	3,                             /* WL12XX_CONF_HW_RXTX_RATE_11   */
	5,                             /* WL12XX_CONF_HW_RXTX_RATE_9    */
	4,                             /* WL12XX_CONF_HW_RXTX_RATE_6    */
	2,                             /* WL12XX_CONF_HW_RXTX_RATE_5_5  */
	1,                             /* WL12XX_CONF_HW_RXTX_RATE_2    */
	0                              /* WL12XX_CONF_HW_RXTX_RATE_1    */
};

static const u8 wl12xx_rate_to_idx_5ghz[] = {
	/* MCS rates are used only with 11n */
	7,                             /* WL12XX_CONF_HW_RXTX_RATE_MCS7_SGI */
	7,                             /* WL12XX_CONF_HW_RXTX_RATE_MCS7 */
	6,                             /* WL12XX_CONF_HW_RXTX_RATE_MCS6 */
	5,                             /* WL12XX_CONF_HW_RXTX_RATE_MCS5 */
	4,                             /* WL12XX_CONF_HW_RXTX_RATE_MCS4 */
	3,                             /* WL12XX_CONF_HW_RXTX_RATE_MCS3 */
	2,                             /* WL12XX_CONF_HW_RXTX_RATE_MCS2 */
	1,                             /* WL12XX_CONF_HW_RXTX_RATE_MCS1 */
	0,                             /* WL12XX_CONF_HW_RXTX_RATE_MCS0 */

	7,                             /* WL12XX_CONF_HW_RXTX_RATE_54   */
	6,                             /* WL12XX_CONF_HW_RXTX_RATE_48   */
	5,                             /* WL12XX_CONF_HW_RXTX_RATE_36   */
	4,                             /* WL12XX_CONF_HW_RXTX_RATE_24   */

	/* TI-specific rate */
	CONF_HW_RXTX_RATE_UNSUPPORTED, /* WL12XX_CONF_HW_RXTX_RATE_22   */

	3,                             /* WL12XX_CONF_HW_RXTX_RATE_18   */
	2,                             /* WL12XX_CONF_HW_RXTX_RATE_12   */
	CONF_HW_RXTX_RATE_UNSUPPORTED, /* WL12XX_CONF_HW_RXTX_RATE_11   */
	1,                             /* WL12XX_CONF_HW_RXTX_RATE_9    */
	0,                             /* WL12XX_CONF_HW_RXTX_RATE_6    */
	CONF_HW_RXTX_RATE_UNSUPPORTED, /* WL12XX_CONF_HW_RXTX_RATE_5_5  */
	CONF_HW_RXTX_RATE_UNSUPPORTED, /* WL12XX_CONF_HW_RXTX_RATE_2    */
	CONF_HW_RXTX_RATE_UNSUPPORTED  /* WL12XX_CONF_HW_RXTX_RATE_1    */
};

static const u8 *wl12xx_band_rate_to_idx[] = {
	[IEEE80211_BAND_2GHZ] = wl12xx_rate_to_idx_2ghz,
	[IEEE80211_BAND_5GHZ] = wl12xx_rate_to_idx_5ghz
};

enum wl12xx_hw_rates {
	WL12XX_CONF_HW_RXTX_RATE_MCS7_SGI = 0,
	WL12XX_CONF_HW_RXTX_RATE_MCS7,
	WL12XX_CONF_HW_RXTX_RATE_MCS6,
	WL12XX_CONF_HW_RXTX_RATE_MCS5,
	WL12XX_CONF_HW_RXTX_RATE_MCS4,
	WL12XX_CONF_HW_RXTX_RATE_MCS3,
	WL12XX_CONF_HW_RXTX_RATE_MCS2,
	WL12XX_CONF_HW_RXTX_RATE_MCS1,
	WL12XX_CONF_HW_RXTX_RATE_MCS0,
	WL12XX_CONF_HW_RXTX_RATE_54,
	WL12XX_CONF_HW_RXTX_RATE_48,
	WL12XX_CONF_HW_RXTX_RATE_36,
	WL12XX_CONF_HW_RXTX_RATE_24,
	WL12XX_CONF_HW_RXTX_RATE_22,
	WL12XX_CONF_HW_RXTX_RATE_18,
	WL12XX_CONF_HW_RXTX_RATE_12,
	WL12XX_CONF_HW_RXTX_RATE_11,
	WL12XX_CONF_HW_RXTX_RATE_9,
	WL12XX_CONF_HW_RXTX_RATE_6,
	WL12XX_CONF_HW_RXTX_RATE_5_5,
	WL12XX_CONF_HW_RXTX_RATE_2,
	WL12XX_CONF_HW_RXTX_RATE_1,
	WL12XX_CONF_HW_RXTX_RATE_MAX,
};

static struct wlcore_partition_set wl12xx_ptable[PART_TABLE_LEN] = {
	[PART_DOWN] = {
		.mem = {
			.start = 0x00000000,
			.size  = 0x000177c0
		},
		.reg = {
			.start = REGISTERS_BASE,
			.size  = 0x00008800
		},
		.mem2 = {
			.start = 0x00000000,
			.size  = 0x00000000
		},
		.mem3 = {
			.start = 0x00000000,
			.size  = 0x00000000
		},
	},

	[PART_BOOT] = { /* in wl12xx we can use a mix of work and down
			 * partition here */
		.mem = {
			.start = 0x00040000,
			.size  = 0x00014fc0
		},
		.reg = {
			.start = REGISTERS_BASE,
			.size  = 0x00008800
		},
		.mem2 = {
			.start = 0x00000000,
			.size  = 0x00000000
		},
		.mem3 = {
			.start = 0x00000000,
			.size  = 0x00000000
		},
	},

	[PART_WORK] = {
		.mem = {
			.start = 0x00040000,
			.size  = 0x00014fc0
		},
		.reg = {
			.start = REGISTERS_BASE,
			.size  = 0x0000a000
		},
		.mem2 = {
			.start = 0x003004f8,
			.size  = 0x00000004
		},
		.mem3 = {
			.start = 0x00040404,
			.size  = 0x00000000
		},
	},

	[PART_DRPW] = {
		.mem = {
			.start = 0x00040000,
			.size  = 0x00014fc0
		},
		.reg = {
			.start = DRPW_BASE,
			.size  = 0x00006000
		},
		.mem2 = {
			.start = 0x00000000,
			.size  = 0x00000000
		},
		.mem3 = {
			.start = 0x00000000,
			.size  = 0x00000000
		}
	}
};

static const int wl12xx_rtable[REG_TABLE_LEN] = {
	[REG_ECPU_CONTROL]		= WL12XX_REG_ECPU_CONTROL,
	[REG_INTERRUPT_NO_CLEAR]	= WL12XX_REG_INTERRUPT_NO_CLEAR,
	[REG_INTERRUPT_ACK]		= WL12XX_REG_INTERRUPT_ACK,
	[REG_COMMAND_MAILBOX_PTR]	= WL12XX_REG_COMMAND_MAILBOX_PTR,
	[REG_EVENT_MAILBOX_PTR]		= WL12XX_REG_EVENT_MAILBOX_PTR,
	[REG_INTERRUPT_TRIG]		= WL12XX_REG_INTERRUPT_TRIG,
	[REG_INTERRUPT_MASK]		= WL12XX_REG_INTERRUPT_MASK,
	[REG_PC_ON_RECOVERY]		= WL12XX_SCR_PAD4,
	[REG_CHIP_ID_B]			= WL12XX_CHIP_ID_B,
	[REG_CMD_MBOX_ADDRESS]		= WL12XX_CMD_MBOX_ADDRESS,

	/* data access memory addresses, used with partition translation */
	[REG_SLV_MEM_DATA]		= WL1271_SLV_MEM_DATA,
	[REG_SLV_REG_DATA]		= WL1271_SLV_REG_DATA,

	/* raw data access memory addresses */
	[REG_RAW_FW_STATUS_ADDR]	= FW_STATUS_ADDR,
};

/* TODO: maybe move to a new header file? */
#define WL127X_FW_NAME_MULTI	"ti-connectivity/wl127x-fw-4-mr.bin"
#define WL127X_FW_NAME_SINGLE	"ti-connectivity/wl127x-fw-4-sr.bin"
#define WL127X_PLT_FW_NAME	"ti-connectivity/wl127x-fw-4-plt.bin"

#define WL128X_FW_NAME_MULTI	"ti-connectivity/wl128x-fw-4-mr.bin"
#define WL128X_FW_NAME_SINGLE	"ti-connectivity/wl128x-fw-4-sr.bin"
#define WL128X_PLT_FW_NAME	"ti-connectivity/wl128x-fw-4-plt.bin"

static int wl127x_prepare_read(struct wl1271 *wl, u32 rx_desc, u32 len)
{
	int ret;

	if (wl->chip.id != CHIP_ID_1283_PG20) {
		struct wl1271_acx_mem_map *wl_mem_map = wl->target_mem_map;
		struct wl127x_rx_mem_pool_addr rx_mem_addr;

		/*
		 * Choose the block we want to read
		 * For aggregated packets, only the first memory block
		 * should be retrieved. The FW takes care of the rest.
		 */
		u32 mem_block = rx_desc & RX_MEM_BLOCK_MASK;

		rx_mem_addr.addr = (mem_block << 8) +
			le32_to_cpu(wl_mem_map->packet_memory_pool_start);

		rx_mem_addr.addr_extra = rx_mem_addr.addr + 4;

		ret = wlcore_write(wl, WL1271_SLV_REG_DATA, &rx_mem_addr,
				   sizeof(rx_mem_addr), false);
		if (ret < 0)
			return ret;
	}

	return 0;
}

static int wl12xx_identify_chip(struct wl1271 *wl)
{
	int ret = 0;

	switch (wl->chip.id) {
	case CHIP_ID_1271_PG10:
		wl1271_warning("chip id 0x%x (1271 PG10) support is obsolete",
			       wl->chip.id);

		wl->quirks |= WLCORE_QUIRK_LEGACY_NVS |
			      WLCORE_QUIRK_TKIP_HEADER_SPACE;
		wl->sr_fw_name = WL127X_FW_NAME_SINGLE;
		wl->mr_fw_name = WL127X_FW_NAME_MULTI;
		memcpy(&wl->conf.mem, &wl12xx_default_priv_conf.mem_wl127x,
		       sizeof(wl->conf.mem));

		/* read data preparation is only needed by wl127x */
		wl->ops->prepare_read = wl127x_prepare_read;

		break;

	case CHIP_ID_1271_PG20:
		wl1271_debug(DEBUG_BOOT, "chip id 0x%x (1271 PG20)",
			     wl->chip.id);

		wl->quirks |= WLCORE_QUIRK_LEGACY_NVS |
			      WLCORE_QUIRK_TKIP_HEADER_SPACE;
		wl->plt_fw_name = WL127X_PLT_FW_NAME;
		wl->sr_fw_name = WL127X_FW_NAME_SINGLE;
		wl->mr_fw_name = WL127X_FW_NAME_MULTI;
		memcpy(&wl->conf.mem, &wl12xx_default_priv_conf.mem_wl127x,
		       sizeof(wl->conf.mem));

		/* read data preparation is only needed by wl127x */
		wl->ops->prepare_read = wl127x_prepare_read;

		break;

	case CHIP_ID_1283_PG20:
		wl1271_debug(DEBUG_BOOT, "chip id 0x%x (1283 PG20)",
			     wl->chip.id);
		wl->plt_fw_name = WL128X_PLT_FW_NAME;
		wl->sr_fw_name = WL128X_FW_NAME_SINGLE;
		wl->mr_fw_name = WL128X_FW_NAME_MULTI;

		/* wl128x requires TX blocksize alignment */
		wl->quirks |= WLCORE_QUIRK_TX_BLOCKSIZE_ALIGN |
			      WLCORE_QUIRK_TKIP_HEADER_SPACE;

		break;
	case CHIP_ID_1283_PG10:
	default:
		wl1271_warning("unsupported chip id: 0x%x", wl->chip.id);
		ret = -ENODEV;
		goto out;
	}

out:
	return ret;
}

static int __must_check wl12xx_top_reg_write(struct wl1271 *wl, int addr,
					     u16 val)
{
	int ret;

	/* write address >> 1 + 0x30000 to OCP_POR_CTR */
	addr = (addr >> 1) + 0x30000;
	ret = wlcore_write32(wl, WL12XX_OCP_POR_CTR, addr);
	if (ret < 0)
		goto out;

	/* write value to OCP_POR_WDATA */
	ret = wlcore_write32(wl, WL12XX_OCP_DATA_WRITE, val);
	if (ret < 0)
		goto out;

	/* write 1 to OCP_CMD */
	ret = wlcore_write32(wl, WL12XX_OCP_CMD, OCP_CMD_WRITE);
	if (ret < 0)
		goto out;

out:
	return ret;
}

static int __must_check wl12xx_top_reg_read(struct wl1271 *wl, int addr,
					    u16 *out)
{
	u32 val;
	int timeout = OCP_CMD_LOOP;
	int ret;

	/* write address >> 1 + 0x30000 to OCP_POR_CTR */
	addr = (addr >> 1) + 0x30000;
	ret = wlcore_write32(wl, WL12XX_OCP_POR_CTR, addr);
	if (ret < 0)
		return ret;

	/* write 2 to OCP_CMD */
	ret = wlcore_write32(wl, WL12XX_OCP_CMD, OCP_CMD_READ);
	if (ret < 0)
		return ret;

	/* poll for data ready */
	do {
		ret = wlcore_read32(wl, WL12XX_OCP_DATA_READ, &val);
		if (ret < 0)
			return ret;
	} while (!(val & OCP_READY_MASK) && --timeout);

	if (!timeout) {
		wl1271_warning("Top register access timed out.");
		return -ETIMEDOUT;
	}

	/* check data status and return if OK */
	if ((val & OCP_STATUS_MASK) != OCP_STATUS_OK) {
		wl1271_warning("Top register access returned error.");
		return -EIO;
	}

	if (out)
		*out = val & 0xffff;

	return 0;
}

static int wl128x_switch_tcxo_to_fref(struct wl1271 *wl)
{
	u16 spare_reg;
	int ret;

	/* Mask bits [2] & [8:4] in the sys_clk_cfg register */
	ret = wl12xx_top_reg_read(wl, WL_SPARE_REG, &spare_reg);
	if (ret < 0)
		return ret;

	if (spare_reg == 0xFFFF)
		return -EFAULT;
	spare_reg |= (BIT(3) | BIT(5) | BIT(6));
	ret = wl12xx_top_reg_write(wl, WL_SPARE_REG, spare_reg);
	if (ret < 0)
		return ret;

	/* Enable FREF_CLK_REQ & mux MCS and coex PLLs to FREF */
	ret = wl12xx_top_reg_write(wl, SYS_CLK_CFG_REG,
				   WL_CLK_REQ_TYPE_PG2 | MCS_PLL_CLK_SEL_FREF);
	if (ret < 0)
		return ret;

	/* Delay execution for 15msec, to let the HW settle */
	mdelay(15);

	return 0;
}

static bool wl128x_is_tcxo_valid(struct wl1271 *wl)
{
	u16 tcxo_detection;
	int ret;

	ret = wl12xx_top_reg_read(wl, TCXO_CLK_DETECT_REG, &tcxo_detection);
	if (ret < 0)
		return false;

	if (tcxo_detection & TCXO_DET_FAILED)
		return false;

	return true;
}

static bool wl128x_is_fref_valid(struct wl1271 *wl)
{
	u16 fref_detection;
	int ret;

	ret = wl12xx_top_reg_read(wl, FREF_CLK_DETECT_REG, &fref_detection);
	if (ret < 0)
		return false;

	if (fref_detection & FREF_CLK_DETECT_FAIL)
		return false;

	return true;
}

static int wl128x_manually_configure_mcs_pll(struct wl1271 *wl)
{
	int ret;

	ret = wl12xx_top_reg_write(wl, MCS_PLL_M_REG, MCS_PLL_M_REG_VAL);
	if (ret < 0)
		goto out;

	ret = wl12xx_top_reg_write(wl, MCS_PLL_N_REG, MCS_PLL_N_REG_VAL);
	if (ret < 0)
		goto out;

	ret = wl12xx_top_reg_write(wl, MCS_PLL_CONFIG_REG,
				   MCS_PLL_CONFIG_REG_VAL);

out:
	return ret;
}

static int wl128x_configure_mcs_pll(struct wl1271 *wl, int clk)
{
	u16 spare_reg;
	u16 pll_config;
	u8 input_freq;
	struct wl12xx_priv *priv = wl->priv;
<<<<<<< HEAD
=======
	int ret;
>>>>>>> 42fb0b02

	/* Mask bits [3:1] in the sys_clk_cfg register */
	ret = wl12xx_top_reg_read(wl, WL_SPARE_REG, &spare_reg);
	if (ret < 0)
		return ret;

	if (spare_reg == 0xFFFF)
		return -EFAULT;
	spare_reg |= BIT(2);
	ret = wl12xx_top_reg_write(wl, WL_SPARE_REG, spare_reg);
	if (ret < 0)
		return ret;

	/* Handle special cases of the TCXO clock */
	if (priv->tcxo_clock == WL12XX_TCXOCLOCK_16_8 ||
	    priv->tcxo_clock == WL12XX_TCXOCLOCK_33_6)
		return wl128x_manually_configure_mcs_pll(wl);

	/* Set the input frequency according to the selected clock source */
	input_freq = (clk & 1) + 1;

	ret = wl12xx_top_reg_read(wl, MCS_PLL_CONFIG_REG, &pll_config);
	if (ret < 0)
		return ret;

	if (pll_config == 0xFFFF)
		return -EFAULT;
	pll_config |= (input_freq << MCS_SEL_IN_FREQ_SHIFT);
	pll_config |= MCS_PLL_ENABLE_HP;
	ret = wl12xx_top_reg_write(wl, MCS_PLL_CONFIG_REG, pll_config);

	return ret;
}

/*
 * WL128x has two clocks input - TCXO and FREF.
 * TCXO is the main clock of the device, while FREF is used to sync
 * between the GPS and the cellular modem.
 * In cases where TCXO is 32.736MHz or 16.368MHz, the FREF will be used
 * as the WLAN/BT main clock.
 */
static int wl128x_boot_clk(struct wl1271 *wl, int *selected_clock)
{
	struct wl12xx_priv *priv = wl->priv;
	u16 sys_clk_cfg;
	int ret;

	/* For XTAL-only modes, FREF will be used after switching from TCXO */
	if (priv->ref_clock == WL12XX_REFCLOCK_26_XTAL ||
	    priv->ref_clock == WL12XX_REFCLOCK_38_XTAL) {
		if (!wl128x_switch_tcxo_to_fref(wl))
			return -EINVAL;
		goto fref_clk;
	}

	/* Query the HW, to determine which clock source we should use */
	ret = wl12xx_top_reg_read(wl, SYS_CLK_CFG_REG, &sys_clk_cfg);
	if (ret < 0)
		return ret;

	if (sys_clk_cfg == 0xFFFF)
		return -EINVAL;
	if (sys_clk_cfg & PRCM_CM_EN_MUX_WLAN_FREF)
		goto fref_clk;

	/* If TCXO is either 32.736MHz or 16.368MHz, switch to FREF */
	if (priv->tcxo_clock == WL12XX_TCXOCLOCK_16_368 ||
	    priv->tcxo_clock == WL12XX_TCXOCLOCK_32_736) {
		if (!wl128x_switch_tcxo_to_fref(wl))
			return -EINVAL;
		goto fref_clk;
	}

	/* TCXO clock is selected */
	if (!wl128x_is_tcxo_valid(wl))
		return -EINVAL;
	*selected_clock = priv->tcxo_clock;
	goto config_mcs_pll;

fref_clk:
	/* FREF clock is selected */
	if (!wl128x_is_fref_valid(wl))
		return -EINVAL;
	*selected_clock = priv->ref_clock;

config_mcs_pll:
	return wl128x_configure_mcs_pll(wl, *selected_clock);
}

static int wl127x_boot_clk(struct wl1271 *wl)
{
	struct wl12xx_priv *priv = wl->priv;
	u32 pause;
	u32 clk;
	int ret;

	if (WL127X_PG_GET_MAJOR(wl->hw_pg_ver) < 3)
		wl->quirks |= WLCORE_QUIRK_END_OF_TRANSACTION;

	if (priv->ref_clock == CONF_REF_CLK_19_2_E ||
	    priv->ref_clock == CONF_REF_CLK_38_4_E ||
	    priv->ref_clock == CONF_REF_CLK_38_4_M_XTAL)
		/* ref clk: 19.2/38.4/38.4-XTAL */
		clk = 0x3;
	else if (priv->ref_clock == CONF_REF_CLK_26_E ||
		 priv->ref_clock == CONF_REF_CLK_26_M_XTAL ||
		 priv->ref_clock == CONF_REF_CLK_52_E)
		/* ref clk: 26/52 */
		clk = 0x5;
	else
		return -EINVAL;

	if (priv->ref_clock != CONF_REF_CLK_19_2_E) {
		u16 val;
		/* Set clock type (open drain) */
		ret = wl12xx_top_reg_read(wl, OCP_REG_CLK_TYPE, &val);
		if (ret < 0)
			goto out;

		val &= FREF_CLK_TYPE_BITS;
		ret = wl12xx_top_reg_write(wl, OCP_REG_CLK_TYPE, val);
		if (ret < 0)
			goto out;

		/* Set clock pull mode (no pull) */
		ret = wl12xx_top_reg_read(wl, OCP_REG_CLK_PULL, &val);
		if (ret < 0)
			goto out;

		val |= NO_PULL;
		ret = wl12xx_top_reg_write(wl, OCP_REG_CLK_PULL, val);
		if (ret < 0)
			goto out;
	} else {
		u16 val;
		/* Set clock polarity */
		ret = wl12xx_top_reg_read(wl, OCP_REG_CLK_POLARITY, &val);
		if (ret < 0)
			goto out;

		val &= FREF_CLK_POLARITY_BITS;
		val |= CLK_REQ_OUTN_SEL;
		ret = wl12xx_top_reg_write(wl, OCP_REG_CLK_POLARITY, val);
		if (ret < 0)
			goto out;
	}

	ret = wlcore_write32(wl, WL12XX_PLL_PARAMETERS, clk);
	if (ret < 0)
		goto out;

	ret = wlcore_read32(wl, WL12XX_PLL_PARAMETERS, &pause);
	if (ret < 0)
		goto out;

	wl1271_debug(DEBUG_BOOT, "pause1 0x%x", pause);

	pause &= ~(WU_COUNTER_PAUSE_VAL);
	pause |= WU_COUNTER_PAUSE_VAL;
	ret = wlcore_write32(wl, WL12XX_WU_COUNTER_PAUSE, pause);

out:
	return ret;
}

static int wl1271_boot_soft_reset(struct wl1271 *wl)
{
	unsigned long timeout;
	u32 boot_data;
	int ret = 0;

	/* perform soft reset */
	ret = wlcore_write32(wl, WL12XX_SLV_SOFT_RESET, ACX_SLV_SOFT_RESET_BIT);
	if (ret < 0)
		goto out;

	/* SOFT_RESET is self clearing */
	timeout = jiffies + usecs_to_jiffies(SOFT_RESET_MAX_TIME);
	while (1) {
		ret = wlcore_read32(wl, WL12XX_SLV_SOFT_RESET, &boot_data);
		if (ret < 0)
			goto out;

		wl1271_debug(DEBUG_BOOT, "soft reset bootdata 0x%x", boot_data);
		if ((boot_data & ACX_SLV_SOFT_RESET_BIT) == 0)
			break;

		if (time_after(jiffies, timeout)) {
			/* 1.2 check pWhalBus->uSelfClearTime if the
			 * timeout was reached */
			wl1271_error("soft reset timeout");
			return -1;
		}

		udelay(SOFT_RESET_STALL_TIME);
	}

	/* disable Rx/Tx */
	ret = wlcore_write32(wl, WL12XX_ENABLE, 0x0);
	if (ret < 0)
		goto out;

	/* disable auto calibration on start*/
	ret = wlcore_write32(wl, WL12XX_SPARE_A2, 0xffff);

out:
	return ret;
}

static int wl12xx_pre_boot(struct wl1271 *wl)
{
	struct wl12xx_priv *priv = wl->priv;
	int ret = 0;
	u32 clk;
	int selected_clock = -1;

	if (wl->chip.id == CHIP_ID_1283_PG20) {
		ret = wl128x_boot_clk(wl, &selected_clock);
		if (ret < 0)
			goto out;
	} else {
		ret = wl127x_boot_clk(wl);
		if (ret < 0)
			goto out;
	}

	/* Continue the ELP wake up sequence */
	ret = wlcore_write32(wl, WL12XX_WELP_ARM_COMMAND, WELP_ARM_COMMAND_VAL);
	if (ret < 0)
		goto out;

	udelay(500);

	ret = wlcore_set_partition(wl, &wl->ptable[PART_DRPW]);
	if (ret < 0)
		goto out;

	/* Read-modify-write DRPW_SCRATCH_START register (see next state)
	   to be used by DRPw FW. The RTRIM value will be added by the FW
	   before taking DRPw out of reset */

	ret = wlcore_read32(wl, WL12XX_DRPW_SCRATCH_START, &clk);
	if (ret < 0)
		goto out;

	wl1271_debug(DEBUG_BOOT, "clk2 0x%x", clk);

	if (wl->chip.id == CHIP_ID_1283_PG20)
		clk |= ((selected_clock & 0x3) << 1) << 4;
	else
		clk |= (priv->ref_clock << 1) << 4;

	ret = wlcore_write32(wl, WL12XX_DRPW_SCRATCH_START, clk);
	if (ret < 0)
		goto out;

	ret = wlcore_set_partition(wl, &wl->ptable[PART_WORK]);
	if (ret < 0)
		goto out;

	/* Disable interrupts */
	ret = wlcore_write_reg(wl, REG_INTERRUPT_MASK, WL1271_ACX_INTR_ALL);
	if (ret < 0)
		goto out;

	ret = wl1271_boot_soft_reset(wl);
	if (ret < 0)
		goto out;

out:
	return ret;
}

static int wl12xx_pre_upload(struct wl1271 *wl)
{
<<<<<<< HEAD
	u32 tmp, polarity;
=======
	u32 tmp;
	u16 polarity;
	int ret;
>>>>>>> 42fb0b02

	/* write firmware's last address (ie. it's length) to
	 * ACX_EEPROMLESS_IND_REG */
	wl1271_debug(DEBUG_BOOT, "ACX_EEPROMLESS_IND_REG");

	ret = wlcore_write32(wl, WL12XX_EEPROMLESS_IND, WL12XX_EEPROMLESS_IND);
	if (ret < 0)
		goto out;

	ret = wlcore_read_reg(wl, REG_CHIP_ID_B, &tmp);
	if (ret < 0)
		goto out;

	wl1271_debug(DEBUG_BOOT, "chip id 0x%x", tmp);

	/* 6. read the EEPROM parameters */
	ret = wlcore_read32(wl, WL12XX_SCR_PAD2, &tmp);
	if (ret < 0)
		goto out;

	/* WL1271: The reference driver skips steps 7 to 10 (jumps directly
	 * to upload_fw) */

<<<<<<< HEAD
	if (wl->chip.id == CHIP_ID_1283_PG20)
		wl12xx_top_reg_write(wl, SDIO_IO_DS, HCI_IO_DS_6MA);

	/* polarity must be set before the firmware is loaded */
	polarity = wl12xx_top_reg_read(wl, OCP_REG_POLARITY);
=======
	if (wl->chip.id == CHIP_ID_1283_PG20) {
		ret = wl12xx_top_reg_write(wl, SDIO_IO_DS, HCI_IO_DS_6MA);
		if (ret < 0)
			goto out;
	}

	/* polarity must be set before the firmware is loaded */
	ret = wl12xx_top_reg_read(wl, OCP_REG_POLARITY, &polarity);
	if (ret < 0)
		goto out;
>>>>>>> 42fb0b02

	/* We use HIGH polarity, so unset the LOW bit */
	polarity &= ~POLARITY_LOW;
	ret = wl12xx_top_reg_write(wl, OCP_REG_POLARITY, polarity);

<<<<<<< HEAD
}

static void wl12xx_enable_interrupts(struct wl1271 *wl)
{
	wlcore_write_reg(wl, REG_INTERRUPT_MASK, WL12XX_ACX_ALL_EVENTS_VECTOR);

	wlcore_enable_interrupts(wl);
	wlcore_write_reg(wl, REG_INTERRUPT_MASK,
			 WL1271_ACX_INTR_ALL & ~(WL12XX_INTR_MASK));
=======
out:
	return ret;
}

static int wl12xx_enable_interrupts(struct wl1271 *wl)
{
	int ret;

	ret = wlcore_write_reg(wl, REG_INTERRUPT_MASK,
			       WL12XX_ACX_ALL_EVENTS_VECTOR);
	if (ret < 0)
		goto out;

	wlcore_enable_interrupts(wl);
	ret = wlcore_write_reg(wl, REG_INTERRUPT_MASK,
			       WL1271_ACX_INTR_ALL & ~(WL12XX_INTR_MASK));
	if (ret < 0)
		goto out;

	ret = wlcore_write32(wl, WL12XX_HI_CFG, HI_CFG_DEF_VAL);
>>>>>>> 42fb0b02

out:
	return ret;
}

static int wl12xx_boot(struct wl1271 *wl)
{
	int ret;

	ret = wl12xx_pre_boot(wl);
	if (ret < 0)
		goto out;

	ret = wlcore_boot_upload_nvs(wl);
	if (ret < 0)
		goto out;

	ret = wl12xx_pre_upload(wl);
	if (ret < 0)
		goto out;

	ret = wlcore_boot_upload_firmware(wl);
	if (ret < 0)
		goto out;

	ret = wlcore_boot_run_firmware(wl);
	if (ret < 0)
		goto out;

	ret = wl12xx_enable_interrupts(wl);

out:
	return ret;
}

static int wl12xx_trigger_cmd(struct wl1271 *wl, int cmd_box_addr,
			       void *buf, size_t len)
{
	int ret;

	ret = wlcore_write(wl, cmd_box_addr, buf, len, false);
	if (ret < 0)
		return ret;

	ret = wlcore_write_reg(wl, REG_INTERRUPT_TRIG, WL12XX_INTR_TRIG_CMD);

	return ret;
}

static int wl12xx_ack_event(struct wl1271 *wl)
{
	return wlcore_write_reg(wl, REG_INTERRUPT_TRIG,
				WL12XX_INTR_TRIG_EVENT_ACK);
}

static u32 wl12xx_calc_tx_blocks(struct wl1271 *wl, u32 len, u32 spare_blks)
{
	u32 blk_size = WL12XX_TX_HW_BLOCK_SIZE;
	u32 align_len = wlcore_calc_packet_alignment(wl, len);

	return (align_len + blk_size - 1) / blk_size + spare_blks;
}

static void
wl12xx_set_tx_desc_blocks(struct wl1271 *wl, struct wl1271_tx_hw_descr *desc,
			  u32 blks, u32 spare_blks)
{
	if (wl->chip.id == CHIP_ID_1283_PG20) {
		desc->wl128x_mem.total_mem_blocks = blks;
	} else {
		desc->wl127x_mem.extra_blocks = spare_blks;
		desc->wl127x_mem.total_mem_blocks = blks;
	}
}

static void
wl12xx_set_tx_desc_data_len(struct wl1271 *wl, struct wl1271_tx_hw_descr *desc,
			    struct sk_buff *skb)
{
	u32 aligned_len = wlcore_calc_packet_alignment(wl, skb->len);

	if (wl->chip.id == CHIP_ID_1283_PG20) {
		desc->wl128x_mem.extra_bytes = aligned_len - skb->len;
		desc->length = cpu_to_le16(aligned_len >> 2);

		wl1271_debug(DEBUG_TX,
			     "tx_fill_hdr: hlid: %d len: %d life: %d mem: %d extra: %d",
			     desc->hlid,
			     le16_to_cpu(desc->length),
			     le16_to_cpu(desc->life_time),
			     desc->wl128x_mem.total_mem_blocks,
			     desc->wl128x_mem.extra_bytes);
	} else {
		/* calculate number of padding bytes */
		int pad = aligned_len - skb->len;
		desc->tx_attr |=
			cpu_to_le16(pad << TX_HW_ATTR_OFST_LAST_WORD_PAD);

		/* Store the aligned length in terms of words */
		desc->length = cpu_to_le16(aligned_len >> 2);

		wl1271_debug(DEBUG_TX,
			     "tx_fill_hdr: pad: %d hlid: %d len: %d life: %d mem: %d",
			     pad, desc->hlid,
			     le16_to_cpu(desc->length),
			     le16_to_cpu(desc->life_time),
			     desc->wl127x_mem.total_mem_blocks);
	}
}

static enum wl_rx_buf_align
wl12xx_get_rx_buf_align(struct wl1271 *wl, u32 rx_desc)
{
	if (rx_desc & RX_BUF_UNALIGNED_PAYLOAD)
		return WLCORE_RX_BUF_UNALIGNED;

	return WLCORE_RX_BUF_ALIGNED;
}

static u32 wl12xx_get_rx_packet_len(struct wl1271 *wl, void *rx_data,
				    u32 data_len)
{
	struct wl1271_rx_descriptor *desc = rx_data;

	/* invalid packet */
	if (data_len < sizeof(*desc) ||
	    data_len < sizeof(*desc) + desc->pad_len)
		return 0;

	return data_len - sizeof(*desc) - desc->pad_len;
}

static int wl12xx_tx_delayed_compl(struct wl1271 *wl)
{
	if (wl->fw_status_1->tx_results_counter ==
	    (wl->tx_results_count & 0xff))
<<<<<<< HEAD
		return;
=======
		return 0;
>>>>>>> 42fb0b02

	return wlcore_tx_complete(wl);
}

static int wl12xx_hw_init(struct wl1271 *wl)
{
	int ret;

	if (wl->chip.id == CHIP_ID_1283_PG20) {
		u32 host_cfg_bitmap = HOST_IF_CFG_RX_FIFO_ENABLE;

		ret = wl128x_cmd_general_parms(wl);
		if (ret < 0)
			goto out;
		ret = wl128x_cmd_radio_parms(wl);
		if (ret < 0)
			goto out;

		if (wl->quirks & WLCORE_QUIRK_TX_BLOCKSIZE_ALIGN)
			/* Enable SDIO padding */
			host_cfg_bitmap |= HOST_IF_CFG_TX_PAD_TO_SDIO_BLK;

		/* Must be before wl1271_acx_init_mem_config() */
		ret = wl1271_acx_host_if_cfg_bitmap(wl, host_cfg_bitmap);
		if (ret < 0)
			goto out;
	} else {
		ret = wl1271_cmd_general_parms(wl);
		if (ret < 0)
			goto out;
		ret = wl1271_cmd_radio_parms(wl);
		if (ret < 0)
			goto out;
		ret = wl1271_cmd_ext_radio_parms(wl);
		if (ret < 0)
			goto out;
	}
out:
	return ret;
}

static u32 wl12xx_sta_get_ap_rate_mask(struct wl1271 *wl,
				       struct wl12xx_vif *wlvif)
{
	return wlvif->rate_set;
}

static int wl12xx_identify_fw(struct wl1271 *wl)
{
	unsigned int *fw_ver = wl->chip.fw_ver;

	/* Only new station firmwares support routing fw logs to the host */
	if ((fw_ver[FW_VER_IF_TYPE] == FW_VER_IF_TYPE_STA) &&
	    (fw_ver[FW_VER_MINOR] < FW_VER_MINOR_FWLOG_STA_MIN))
		wl->quirks |= WLCORE_QUIRK_FWLOG_NOT_IMPLEMENTED;

	/* This feature is not yet supported for AP mode */
	if (fw_ver[FW_VER_IF_TYPE] == FW_VER_IF_TYPE_AP)
		wl->quirks |= WLCORE_QUIRK_FWLOG_NOT_IMPLEMENTED;

	return 0;
}

static void wl12xx_conf_init(struct wl1271 *wl)
{
	struct wl12xx_priv *priv = wl->priv;

	/* apply driver default configuration */
	memcpy(&wl->conf, &wl12xx_conf, sizeof(wl12xx_conf));

	/* apply default private configuration */
	memcpy(&priv->conf, &wl12xx_default_priv_conf, sizeof(priv->conf));
}

static bool wl12xx_mac_in_fuse(struct wl1271 *wl)
{
	bool supported = false;
	u8 major, minor;

	if (wl->chip.id == CHIP_ID_1283_PG20) {
		major = WL128X_PG_GET_MAJOR(wl->hw_pg_ver);
		minor = WL128X_PG_GET_MINOR(wl->hw_pg_ver);

		/* in wl128x we have the MAC address if the PG is >= (2, 1) */
		if (major > 2 || (major == 2 && minor >= 1))
			supported = true;
	} else {
		major = WL127X_PG_GET_MAJOR(wl->hw_pg_ver);
		minor = WL127X_PG_GET_MINOR(wl->hw_pg_ver);

		/* in wl127x we have the MAC address if the PG is >= (3, 1) */
		if (major == 3 && minor >= 1)
			supported = true;
	}

	wl1271_debug(DEBUG_PROBE,
		     "PG Ver major = %d minor = %d, MAC %s present",
		     major, minor, supported ? "is" : "is not");

	return supported;
}

static int wl12xx_get_fuse_mac(struct wl1271 *wl)
{
	u32 mac1, mac2;
	int ret;

	ret = wlcore_set_partition(wl, &wl->ptable[PART_DRPW]);
	if (ret < 0)
		goto out;

	ret = wlcore_read32(wl, WL12XX_REG_FUSE_BD_ADDR_1, &mac1);
	if (ret < 0)
		goto out;

	ret = wlcore_read32(wl, WL12XX_REG_FUSE_BD_ADDR_2, &mac2);
	if (ret < 0)
		goto out;

	/* these are the two parts of the BD_ADDR */
	wl->fuse_oui_addr = ((mac2 & 0xffff) << 8) +
		((mac1 & 0xff000000) >> 24);
	wl->fuse_nic_addr = mac1 & 0xffffff;

	ret = wlcore_set_partition(wl, &wl->ptable[PART_DOWN]);

out:
	return ret;
}

static int wl12xx_get_pg_ver(struct wl1271 *wl, s8 *ver)
{
	u16 die_info;
	int ret;

	if (wl->chip.id == CHIP_ID_1283_PG20)
		ret = wl12xx_top_reg_read(wl, WL128X_REG_FUSE_DATA_2_1,
					  &die_info);
	else
		ret = wl12xx_top_reg_read(wl, WL127X_REG_FUSE_DATA_2_1,
					  &die_info);

	if (ret >= 0 && ver)
		*ver = (s8)((die_info & PG_VER_MASK) >> PG_VER_OFFSET);

	return ret;
}

static int wl12xx_get_mac(struct wl1271 *wl)
{
	if (wl12xx_mac_in_fuse(wl))
		return wl12xx_get_fuse_mac(wl);

	return 0;
}

static void wl12xx_set_tx_desc_csum(struct wl1271 *wl,
				    struct wl1271_tx_hw_descr *desc,
				    struct sk_buff *skb)
{
	desc->wl12xx_reserved = 0;
}

static int wl12xx_plt_init(struct wl1271 *wl)
{
	int ret;

	ret = wl->ops->boot(wl);
	if (ret < 0)
		goto out;

	ret = wl->ops->hw_init(wl);
	if (ret < 0)
		goto out_irq_disable;

	ret = wl1271_acx_init_mem_config(wl);
	if (ret < 0)
		goto out_irq_disable;

	ret = wl12xx_acx_mem_cfg(wl);
	if (ret < 0)
		goto out_free_memmap;

	/* Enable data path */
	ret = wl1271_cmd_data_path(wl, 1);
	if (ret < 0)
		goto out_free_memmap;

	/* Configure for CAM power saving (ie. always active) */
	ret = wl1271_acx_sleep_auth(wl, WL1271_PSM_CAM);
	if (ret < 0)
		goto out_free_memmap;

	/* configure PM */
	ret = wl1271_acx_pm_config(wl);
	if (ret < 0)
		goto out_free_memmap;

	goto out;

out_free_memmap:
	kfree(wl->target_mem_map);
	wl->target_mem_map = NULL;

out_irq_disable:
	mutex_unlock(&wl->mutex);
	/* Unlocking the mutex in the middle of handling is
	   inherently unsafe. In this case we deem it safe to do,
	   because we need to let any possibly pending IRQ out of
	   the system (and while we are WL1271_STATE_OFF the IRQ
	   work function will not do anything.) Also, any other
	   possible concurrent operations will fail due to the
	   current state, hence the wl1271 struct should be safe. */
	wlcore_disable_interrupts(wl);
	mutex_lock(&wl->mutex);
out:
	return ret;
}

static int wl12xx_get_spare_blocks(struct wl1271 *wl, bool is_gem)
{
	if (is_gem)
		return WL12XX_TX_HW_BLOCK_GEM_SPARE;

	return WL12XX_TX_HW_BLOCK_SPARE_DEFAULT;
}

static int wl12xx_set_key(struct wl1271 *wl, enum set_key_cmd cmd,
			  struct ieee80211_vif *vif,
			  struct ieee80211_sta *sta,
			  struct ieee80211_key_conf *key_conf)
{
	return wlcore_set_key(wl, cmd, vif, sta, key_conf);
}

static void wl12xx_set_tx_desc_csum(struct wl1271 *wl,
				    struct wl1271_tx_hw_descr *desc,
				    struct sk_buff *skb)
{
	desc->wl12xx_reserved = 0;
}

static int wl12xx_plt_init(struct wl1271 *wl)
{
	int ret;

	ret = wl->ops->boot(wl);
	if (ret < 0)
		goto out;

	ret = wl->ops->hw_init(wl);
	if (ret < 0)
		goto out_irq_disable;

	ret = wl1271_acx_init_mem_config(wl);
	if (ret < 0)
		goto out_irq_disable;

	ret = wl12xx_acx_mem_cfg(wl);
	if (ret < 0)
		goto out_free_memmap;

	/* Enable data path */
	ret = wl1271_cmd_data_path(wl, 1);
	if (ret < 0)
		goto out_free_memmap;

	/* Configure for CAM power saving (ie. always active) */
	ret = wl1271_acx_sleep_auth(wl, WL1271_PSM_CAM);
	if (ret < 0)
		goto out_free_memmap;

	/* configure PM */
	ret = wl1271_acx_pm_config(wl);
	if (ret < 0)
		goto out_free_memmap;

	goto out;

out_free_memmap:
	kfree(wl->target_mem_map);
	wl->target_mem_map = NULL;

out_irq_disable:
	mutex_unlock(&wl->mutex);
	/* Unlocking the mutex in the middle of handling is
	   inherently unsafe. In this case we deem it safe to do,
	   because we need to let any possibly pending IRQ out of
	   the system (and while we are WL1271_STATE_OFF the IRQ
	   work function will not do anything.) Also, any other
	   possible concurrent operations will fail due to the
	   current state, hence the wl1271 struct should be safe. */
	wlcore_disable_interrupts(wl);
	mutex_lock(&wl->mutex);
out:
	return ret;
}

static int wl12xx_get_spare_blocks(struct wl1271 *wl, bool is_gem)
{
	if (is_gem)
		return WL12XX_TX_HW_BLOCK_GEM_SPARE;

	return WL12XX_TX_HW_BLOCK_SPARE_DEFAULT;
}

static int wl12xx_set_key(struct wl1271 *wl, enum set_key_cmd cmd,
			  struct ieee80211_vif *vif,
			  struct ieee80211_sta *sta,
			  struct ieee80211_key_conf *key_conf)
{
	return wlcore_set_key(wl, cmd, vif, sta, key_conf);
}

static struct wlcore_ops wl12xx_ops = {
	.identify_chip		= wl12xx_identify_chip,
	.identify_fw		= wl12xx_identify_fw,
	.boot			= wl12xx_boot,
	.plt_init		= wl12xx_plt_init,
	.trigger_cmd		= wl12xx_trigger_cmd,
	.ack_event		= wl12xx_ack_event,
	.calc_tx_blocks		= wl12xx_calc_tx_blocks,
	.set_tx_desc_blocks	= wl12xx_set_tx_desc_blocks,
	.set_tx_desc_data_len	= wl12xx_set_tx_desc_data_len,
	.get_rx_buf_align	= wl12xx_get_rx_buf_align,
	.get_rx_packet_len	= wl12xx_get_rx_packet_len,
	.tx_immediate_compl	= NULL,
	.tx_delayed_compl	= wl12xx_tx_delayed_compl,
	.hw_init		= wl12xx_hw_init,
	.init_vif		= NULL,
	.sta_get_ap_rate_mask	= wl12xx_sta_get_ap_rate_mask,
	.get_pg_ver		= wl12xx_get_pg_ver,
	.get_mac		= wl12xx_get_mac,
	.set_tx_desc_csum	= wl12xx_set_tx_desc_csum,
	.set_rx_csum		= NULL,
	.ap_get_mimo_wide_rate_mask = NULL,
	.debugfs_init		= wl12xx_debugfs_add_files,
	.get_spare_blocks	= wl12xx_get_spare_blocks,
	.set_key		= wl12xx_set_key,
	.pre_pkt_send		= NULL,
};

static struct ieee80211_sta_ht_cap wl12xx_ht_cap = {
	.cap = IEEE80211_HT_CAP_GRN_FLD | IEEE80211_HT_CAP_SGI_20 |
	       (1 << IEEE80211_HT_CAP_RX_STBC_SHIFT),
	.ht_supported = true,
	.ampdu_factor = IEEE80211_HT_MAX_AMPDU_8K,
	.ampdu_density = IEEE80211_HT_MPDU_DENSITY_8,
	.mcs = {
		.rx_mask = { 0xff, 0, 0, 0, 0, 0, 0, 0, 0, 0, },
		.rx_highest = cpu_to_le16(72),
		.tx_params = IEEE80211_HT_MCS_TX_DEFINED,
		},
};

static int __devinit wl12xx_probe(struct platform_device *pdev)
{
	struct wl12xx_platform_data *pdata = pdev->dev.platform_data;
	struct wl1271 *wl;
	struct ieee80211_hw *hw;
	struct wl12xx_priv *priv;

	hw = wlcore_alloc_hw(sizeof(*priv));
	if (IS_ERR(hw)) {
		wl1271_error("can't allocate hw");
		return PTR_ERR(hw);
	}

	wl = hw->priv;
	priv = wl->priv;
	wl->ops = &wl12xx_ops;
	wl->ptable = wl12xx_ptable;
	wl->rtable = wl12xx_rtable;
	wl->num_tx_desc = 16;
	wl->num_rx_desc = 8;
	wl->band_rate_to_idx = wl12xx_band_rate_to_idx;
	wl->hw_tx_rate_tbl_size = WL12XX_CONF_HW_RXTX_RATE_MAX;
	wl->hw_min_ht_rate = WL12XX_CONF_HW_RXTX_RATE_MCS0;
	wl->fw_status_priv_len = 0;
	wl->stats.fw_stats_len = sizeof(struct wl12xx_acx_statistics);
<<<<<<< HEAD
	memcpy(&wl->ht_cap[IEEE80211_BAND_2GHZ], &wl12xx_ht_cap,
	       sizeof(wl12xx_ht_cap));
	memcpy(&wl->ht_cap[IEEE80211_BAND_5GHZ], &wl12xx_ht_cap,
	       sizeof(wl12xx_ht_cap));
=======
	wlcore_set_ht_cap(wl, IEEE80211_BAND_2GHZ, &wl12xx_ht_cap);
	wlcore_set_ht_cap(wl, IEEE80211_BAND_5GHZ, &wl12xx_ht_cap);
>>>>>>> 42fb0b02
	wl12xx_conf_init(wl);

	if (!fref_param) {
		priv->ref_clock = pdata->board_ref_clock;
	} else {
		if (!strcmp(fref_param, "19.2"))
			priv->ref_clock = WL12XX_REFCLOCK_19;
		else if (!strcmp(fref_param, "26"))
			priv->ref_clock = WL12XX_REFCLOCK_26;
		else if (!strcmp(fref_param, "26x"))
			priv->ref_clock = WL12XX_REFCLOCK_26_XTAL;
		else if (!strcmp(fref_param, "38.4"))
			priv->ref_clock = WL12XX_REFCLOCK_38;
		else if (!strcmp(fref_param, "38.4x"))
			priv->ref_clock = WL12XX_REFCLOCK_38_XTAL;
		else if (!strcmp(fref_param, "52"))
			priv->ref_clock = WL12XX_REFCLOCK_52;
		else
			wl1271_error("Invalid fref parameter %s", fref_param);
	}

	if (!tcxo_param) {
		priv->tcxo_clock = pdata->board_tcxo_clock;
	} else {
		if (!strcmp(tcxo_param, "19.2"))
			priv->tcxo_clock = WL12XX_TCXOCLOCK_19_2;
		else if (!strcmp(tcxo_param, "26"))
			priv->tcxo_clock = WL12XX_TCXOCLOCK_26;
		else if (!strcmp(tcxo_param, "38.4"))
			priv->tcxo_clock = WL12XX_TCXOCLOCK_38_4;
		else if (!strcmp(tcxo_param, "52"))
			priv->tcxo_clock = WL12XX_TCXOCLOCK_52;
		else if (!strcmp(tcxo_param, "16.368"))
			priv->tcxo_clock = WL12XX_TCXOCLOCK_16_368;
		else if (!strcmp(tcxo_param, "32.736"))
			priv->tcxo_clock = WL12XX_TCXOCLOCK_32_736;
		else if (!strcmp(tcxo_param, "16.8"))
			priv->tcxo_clock = WL12XX_TCXOCLOCK_16_8;
		else if (!strcmp(tcxo_param, "33.6"))
			priv->tcxo_clock = WL12XX_TCXOCLOCK_33_6;
		else
			wl1271_error("Invalid tcxo parameter %s", tcxo_param);
	}

	return wlcore_probe(wl, pdev);
}

static const struct platform_device_id wl12xx_id_table[] __devinitconst = {
	{ "wl12xx", 0 },
	{  } /* Terminating Entry */
};
MODULE_DEVICE_TABLE(platform, wl12xx_id_table);

static struct platform_driver wl12xx_driver = {
	.probe		= wl12xx_probe,
	.remove		= __devexit_p(wlcore_remove),
	.id_table	= wl12xx_id_table,
	.driver = {
		.name	= "wl12xx_driver",
		.owner	= THIS_MODULE,
	}
};

static int __init wl12xx_init(void)
{
	return platform_driver_register(&wl12xx_driver);
}
module_init(wl12xx_init);

static void __exit wl12xx_exit(void)
{
	platform_driver_unregister(&wl12xx_driver);
}
module_exit(wl12xx_exit);

module_param_named(fref, fref_param, charp, 0);
MODULE_PARM_DESC(fref, "FREF clock: 19.2, 26, 26x, 38.4, 38.4x, 52");

module_param_named(tcxo, tcxo_param, charp, 0);
MODULE_PARM_DESC(tcxo,
		 "TCXO clock: 19.2, 26, 38.4, 52, 16.368, 32.736, 16.8, 33.6");

MODULE_LICENSE("GPL v2");
MODULE_AUTHOR("Luciano Coelho <coelho@ti.com>");
MODULE_FIRMWARE(WL127X_FW_NAME_SINGLE);
MODULE_FIRMWARE(WL127X_FW_NAME_MULTI);
MODULE_FIRMWARE(WL127X_PLT_FW_NAME);
MODULE_FIRMWARE(WL128X_FW_NAME_SINGLE);
MODULE_FIRMWARE(WL128X_FW_NAME_MULTI);
MODULE_FIRMWARE(WL128X_PLT_FW_NAME);<|MERGE_RESOLUTION|>--- conflicted
+++ resolved
@@ -839,10 +839,7 @@
 	u16 pll_config;
 	u8 input_freq;
 	struct wl12xx_priv *priv = wl->priv;
-<<<<<<< HEAD
-=======
 	int ret;
->>>>>>> 42fb0b02
 
 	/* Mask bits [3:1] in the sys_clk_cfg register */
 	ret = wl12xx_top_reg_read(wl, WL_SPARE_REG, &spare_reg);
@@ -1118,13 +1115,9 @@
 
 static int wl12xx_pre_upload(struct wl1271 *wl)
 {
-<<<<<<< HEAD
-	u32 tmp, polarity;
-=======
 	u32 tmp;
 	u16 polarity;
 	int ret;
->>>>>>> 42fb0b02
 
 	/* write firmware's last address (ie. it's length) to
 	 * ACX_EEPROMLESS_IND_REG */
@@ -1148,13 +1141,6 @@
 	/* WL1271: The reference driver skips steps 7 to 10 (jumps directly
 	 * to upload_fw) */
 
-<<<<<<< HEAD
-	if (wl->chip.id == CHIP_ID_1283_PG20)
-		wl12xx_top_reg_write(wl, SDIO_IO_DS, HCI_IO_DS_6MA);
-
-	/* polarity must be set before the firmware is loaded */
-	polarity = wl12xx_top_reg_read(wl, OCP_REG_POLARITY);
-=======
 	if (wl->chip.id == CHIP_ID_1283_PG20) {
 		ret = wl12xx_top_reg_write(wl, SDIO_IO_DS, HCI_IO_DS_6MA);
 		if (ret < 0)
@@ -1165,23 +1151,11 @@
 	ret = wl12xx_top_reg_read(wl, OCP_REG_POLARITY, &polarity);
 	if (ret < 0)
 		goto out;
->>>>>>> 42fb0b02
 
 	/* We use HIGH polarity, so unset the LOW bit */
 	polarity &= ~POLARITY_LOW;
 	ret = wl12xx_top_reg_write(wl, OCP_REG_POLARITY, polarity);
 
-<<<<<<< HEAD
-}
-
-static void wl12xx_enable_interrupts(struct wl1271 *wl)
-{
-	wlcore_write_reg(wl, REG_INTERRUPT_MASK, WL12XX_ACX_ALL_EVENTS_VECTOR);
-
-	wlcore_enable_interrupts(wl);
-	wlcore_write_reg(wl, REG_INTERRUPT_MASK,
-			 WL1271_ACX_INTR_ALL & ~(WL12XX_INTR_MASK));
-=======
 out:
 	return ret;
 }
@@ -1202,7 +1176,6 @@
 		goto out;
 
 	ret = wlcore_write32(wl, WL12XX_HI_CFG, HI_CFG_DEF_VAL);
->>>>>>> 42fb0b02
 
 out:
 	return ret;
@@ -1339,11 +1312,7 @@
 {
 	if (wl->fw_status_1->tx_results_counter ==
 	    (wl->tx_results_count & 0xff))
-<<<<<<< HEAD
-		return;
-=======
 		return 0;
->>>>>>> 42fb0b02
 
 	return wlcore_tx_complete(wl);
 }
@@ -1498,85 +1467,6 @@
 		return wl12xx_get_fuse_mac(wl);
 
 	return 0;
-}
-
-static void wl12xx_set_tx_desc_csum(struct wl1271 *wl,
-				    struct wl1271_tx_hw_descr *desc,
-				    struct sk_buff *skb)
-{
-	desc->wl12xx_reserved = 0;
-}
-
-static int wl12xx_plt_init(struct wl1271 *wl)
-{
-	int ret;
-
-	ret = wl->ops->boot(wl);
-	if (ret < 0)
-		goto out;
-
-	ret = wl->ops->hw_init(wl);
-	if (ret < 0)
-		goto out_irq_disable;
-
-	ret = wl1271_acx_init_mem_config(wl);
-	if (ret < 0)
-		goto out_irq_disable;
-
-	ret = wl12xx_acx_mem_cfg(wl);
-	if (ret < 0)
-		goto out_free_memmap;
-
-	/* Enable data path */
-	ret = wl1271_cmd_data_path(wl, 1);
-	if (ret < 0)
-		goto out_free_memmap;
-
-	/* Configure for CAM power saving (ie. always active) */
-	ret = wl1271_acx_sleep_auth(wl, WL1271_PSM_CAM);
-	if (ret < 0)
-		goto out_free_memmap;
-
-	/* configure PM */
-	ret = wl1271_acx_pm_config(wl);
-	if (ret < 0)
-		goto out_free_memmap;
-
-	goto out;
-
-out_free_memmap:
-	kfree(wl->target_mem_map);
-	wl->target_mem_map = NULL;
-
-out_irq_disable:
-	mutex_unlock(&wl->mutex);
-	/* Unlocking the mutex in the middle of handling is
-	   inherently unsafe. In this case we deem it safe to do,
-	   because we need to let any possibly pending IRQ out of
-	   the system (and while we are WL1271_STATE_OFF the IRQ
-	   work function will not do anything.) Also, any other
-	   possible concurrent operations will fail due to the
-	   current state, hence the wl1271 struct should be safe. */
-	wlcore_disable_interrupts(wl);
-	mutex_lock(&wl->mutex);
-out:
-	return ret;
-}
-
-static int wl12xx_get_spare_blocks(struct wl1271 *wl, bool is_gem)
-{
-	if (is_gem)
-		return WL12XX_TX_HW_BLOCK_GEM_SPARE;
-
-	return WL12XX_TX_HW_BLOCK_SPARE_DEFAULT;
-}
-
-static int wl12xx_set_key(struct wl1271 *wl, enum set_key_cmd cmd,
-			  struct ieee80211_vif *vif,
-			  struct ieee80211_sta *sta,
-			  struct ieee80211_key_conf *key_conf)
-{
-	return wlcore_set_key(wl, cmd, vif, sta, key_conf);
 }
 
 static void wl12xx_set_tx_desc_csum(struct wl1271 *wl,
@@ -1724,15 +1614,8 @@
 	wl->hw_min_ht_rate = WL12XX_CONF_HW_RXTX_RATE_MCS0;
 	wl->fw_status_priv_len = 0;
 	wl->stats.fw_stats_len = sizeof(struct wl12xx_acx_statistics);
-<<<<<<< HEAD
-	memcpy(&wl->ht_cap[IEEE80211_BAND_2GHZ], &wl12xx_ht_cap,
-	       sizeof(wl12xx_ht_cap));
-	memcpy(&wl->ht_cap[IEEE80211_BAND_5GHZ], &wl12xx_ht_cap,
-	       sizeof(wl12xx_ht_cap));
-=======
 	wlcore_set_ht_cap(wl, IEEE80211_BAND_2GHZ, &wl12xx_ht_cap);
 	wlcore_set_ht_cap(wl, IEEE80211_BAND_5GHZ, &wl12xx_ht_cap);
->>>>>>> 42fb0b02
 	wl12xx_conf_init(wl);
 
 	if (!fref_param) {
