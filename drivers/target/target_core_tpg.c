/*******************************************************************************
 * Filename:  target_core_tpg.c
 *
 * This file contains generic Target Portal Group related functions.
 *
 * (c) Copyright 2002-2013 Datera, Inc.
 *
 * Nicholas A. Bellinger <nab@kernel.org>
 *
 * This program is free software; you can redistribute it and/or modify
 * it under the terms of the GNU General Public License as published by
 * the Free Software Foundation; either version 2 of the License, or
 * (at your option) any later version.
 *
 * This program is distributed in the hope that it will be useful,
 * but WITHOUT ANY WARRANTY; without even the implied warranty of
 * MERCHANTABILITY or FITNESS FOR A PARTICULAR PURPOSE.  See the
 * GNU General Public License for more details.
 *
 * You should have received a copy of the GNU General Public License
 * along with this program; if not, write to the Free Software
 * Foundation, Inc., 59 Temple Place - Suite 330, Boston, MA 02111-1307, USA.
 *
 ******************************************************************************/

#include <linux/net.h>
#include <linux/string.h>
#include <linux/timer.h>
#include <linux/slab.h>
#include <linux/spinlock.h>
#include <linux/in.h>
#include <linux/export.h>
#include <net/sock.h>
#include <net/tcp.h>
#include <scsi/scsi.h>
#include <scsi/scsi_cmnd.h>

#include <target/target_core_base.h>
#include <target/target_core_backend.h>
#include <target/target_core_fabric.h>

#include "target_core_internal.h"

extern struct se_device *g_lun0_dev;

static DEFINE_SPINLOCK(tpg_lock);
static LIST_HEAD(tpg_list);

/*	core_clear_initiator_node_from_tpg():
 *
 *
 */
static void core_clear_initiator_node_from_tpg(
	struct se_node_acl *nacl,
	struct se_portal_group *tpg)
{
	int i;
	struct se_dev_entry *deve;
	struct se_lun *lun;

	spin_lock_irq(&nacl->device_list_lock);
	for (i = 0; i < TRANSPORT_MAX_LUNS_PER_TPG; i++) {
		deve = nacl->device_list[i];

		if (!(deve->lun_flags & TRANSPORT_LUNFLAGS_INITIATOR_ACCESS))
			continue;

		if (!deve->se_lun) {
			pr_err("%s device entries device pointer is"
				" NULL, but Initiator has access.\n",
				tpg->se_tpg_tfo->get_fabric_name());
			continue;
		}

		lun = deve->se_lun;
		spin_unlock_irq(&nacl->device_list_lock);
		core_disable_device_list_for_node(lun, NULL, deve->mapped_lun,
			TRANSPORT_LUNFLAGS_NO_ACCESS, nacl, tpg);

		spin_lock_irq(&nacl->device_list_lock);
	}
	spin_unlock_irq(&nacl->device_list_lock);
}

/*	__core_tpg_get_initiator_node_acl():
 *
 *	spin_lock_bh(&tpg->acl_node_lock); must be held when calling
 */
struct se_node_acl *__core_tpg_get_initiator_node_acl(
	struct se_portal_group *tpg,
	const char *initiatorname)
{
	struct se_node_acl *acl;

	list_for_each_entry(acl, &tpg->acl_node_list, acl_list) {
		if (!strcmp(acl->initiatorname, initiatorname))
			return acl;
	}

	return NULL;
}

/*	core_tpg_get_initiator_node_acl():
 *
 *
 */
struct se_node_acl *core_tpg_get_initiator_node_acl(
	struct se_portal_group *tpg,
	unsigned char *initiatorname)
{
	struct se_node_acl *acl;

	spin_lock_irq(&tpg->acl_node_lock);
	acl = __core_tpg_get_initiator_node_acl(tpg, initiatorname);
	spin_unlock_irq(&tpg->acl_node_lock);

	return acl;
}
EXPORT_SYMBOL(core_tpg_get_initiator_node_acl);

/*	core_tpg_add_node_to_devs():
 *
 *
 */
void core_tpg_add_node_to_devs(
	struct se_node_acl *acl,
	struct se_portal_group *tpg)
{
	int i = 0;
	u32 lun_access = 0;
	struct se_lun *lun;
	struct se_device *dev;

	spin_lock(&tpg->tpg_lun_lock);
	for (i = 0; i < TRANSPORT_MAX_LUNS_PER_TPG; i++) {
		lun = tpg->tpg_lun_list[i];
		if (lun->lun_status != TRANSPORT_LUN_STATUS_ACTIVE)
			continue;

		spin_unlock(&tpg->tpg_lun_lock);

		dev = lun->lun_se_dev;
		/*
		 * By default in LIO-Target $FABRIC_MOD,
		 * demo_mode_write_protect is ON, or READ_ONLY;
		 */
		if (!tpg->se_tpg_tfo->tpg_check_demo_mode_write_protect(tpg)) {
			lun_access = TRANSPORT_LUNFLAGS_READ_WRITE;
		} else {
			/*
			 * Allow only optical drives to issue R/W in default RO
			 * demo mode.
			 */
			if (dev->transport->get_device_type(dev) == TYPE_DISK)
				lun_access = TRANSPORT_LUNFLAGS_READ_ONLY;
			else
				lun_access = TRANSPORT_LUNFLAGS_READ_WRITE;
		}

		pr_debug("TARGET_CORE[%s]->TPG[%u]_LUN[%u] - Adding %s"
			" access for LUN in Demo Mode\n",
			tpg->se_tpg_tfo->get_fabric_name(),
			tpg->se_tpg_tfo->tpg_get_tag(tpg), lun->unpacked_lun,
			(lun_access == TRANSPORT_LUNFLAGS_READ_WRITE) ?
			"READ-WRITE" : "READ-ONLY");

		core_enable_device_list_for_node(lun, NULL, lun->unpacked_lun,
				lun_access, acl, tpg);
		spin_lock(&tpg->tpg_lun_lock);
	}
	spin_unlock(&tpg->tpg_lun_lock);
}

/*      core_set_queue_depth_for_node():
 *
 *
 */
static int core_set_queue_depth_for_node(
	struct se_portal_group *tpg,
	struct se_node_acl *acl)
{
	if (!acl->queue_depth) {
		pr_err("Queue depth for %s Initiator Node: %s is 0,"
			"defaulting to 1.\n", tpg->se_tpg_tfo->get_fabric_name(),
			acl->initiatorname);
		acl->queue_depth = 1;
	}

	return 0;
}

void array_free(void *array, int n)
{
	void **a = array;
	int i;

	for (i = 0; i < n; i++)
		kfree(a[i]);
	kfree(a);
}

static void *array_zalloc(int n, size_t size, gfp_t flags)
{
	void **a;
	int i;

	a = kzalloc(n * sizeof(void*), flags);
	if (!a)
		return NULL;
	for (i = 0; i < n; i++) {
		a[i] = kzalloc(size, flags);
		if (!a[i]) {
			array_free(a, n);
			return NULL;
		}
	}
	return a;
}

/*      core_create_device_list_for_node():
 *
 *
 */
static int core_create_device_list_for_node(struct se_node_acl *nacl)
{
	struct se_dev_entry *deve;
	int i;

	nacl->device_list = array_zalloc(TRANSPORT_MAX_LUNS_PER_TPG,
			sizeof(struct se_dev_entry), GFP_KERNEL);
	if (!nacl->device_list) {
		pr_err("Unable to allocate memory for"
			" struct se_node_acl->device_list\n");
		return -ENOMEM;
	}
	for (i = 0; i < TRANSPORT_MAX_LUNS_PER_TPG; i++) {
		deve = nacl->device_list[i];

		atomic_set(&deve->ua_count, 0);
		atomic_set(&deve->pr_ref_count, 0);
		spin_lock_init(&deve->ua_lock);
		INIT_LIST_HEAD(&deve->alua_port_list);
		INIT_LIST_HEAD(&deve->ua_list);
	}

	return 0;
}

/*	core_tpg_check_initiator_node_acl()
 *
 *
 */
struct se_node_acl *core_tpg_check_initiator_node_acl(
	struct se_portal_group *tpg,
	unsigned char *initiatorname)
{
	struct se_node_acl *acl;

	acl = core_tpg_get_initiator_node_acl(tpg, initiatorname);
	if (acl)
		return acl;

	if (!tpg->se_tpg_tfo->tpg_check_demo_mode(tpg))
		return NULL;

	acl =  tpg->se_tpg_tfo->tpg_alloc_fabric_acl(tpg);
	if (!acl)
		return NULL;

	INIT_LIST_HEAD(&acl->acl_list);
	INIT_LIST_HEAD(&acl->acl_sess_list);
	kref_init(&acl->acl_kref);
	init_completion(&acl->acl_free_comp);
	spin_lock_init(&acl->device_list_lock);
	spin_lock_init(&acl->nacl_sess_lock);
	atomic_set(&acl->acl_pr_ref_count, 0);
	acl->queue_depth = tpg->se_tpg_tfo->tpg_get_default_depth(tpg);
	snprintf(acl->initiatorname, TRANSPORT_IQN_LEN, "%s", initiatorname);
	acl->se_tpg = tpg;
	acl->acl_index = scsi_get_new_index(SCSI_AUTH_INTR_INDEX);
	acl->dynamic_node_acl = 1;

	tpg->se_tpg_tfo->set_default_node_attributes(acl);

	if (core_create_device_list_for_node(acl) < 0) {
		tpg->se_tpg_tfo->tpg_release_fabric_acl(tpg, acl);
		return NULL;
	}

	if (core_set_queue_depth_for_node(tpg, acl) < 0) {
		core_free_device_list_for_node(acl, tpg);
		tpg->se_tpg_tfo->tpg_release_fabric_acl(tpg, acl);
		return NULL;
	}
	/*
	 * Here we only create demo-mode MappedLUNs from the active
	 * TPG LUNs if the fabric is not explicitly asking for
	 * tpg_check_demo_mode_login_only() == 1.
	 */
	if ((tpg->se_tpg_tfo->tpg_check_demo_mode_login_only == NULL) ||
	    (tpg->se_tpg_tfo->tpg_check_demo_mode_login_only(tpg) != 1))
		core_tpg_add_node_to_devs(acl, tpg);

	spin_lock_irq(&tpg->acl_node_lock);
	list_add_tail(&acl->acl_list, &tpg->acl_node_list);
	tpg->num_node_acls++;
	spin_unlock_irq(&tpg->acl_node_lock);

	pr_debug("%s_TPG[%u] - Added DYNAMIC ACL with TCQ Depth: %d for %s"
		" Initiator Node: %s\n", tpg->se_tpg_tfo->get_fabric_name(),
		tpg->se_tpg_tfo->tpg_get_tag(tpg), acl->queue_depth,
		tpg->se_tpg_tfo->get_fabric_name(), initiatorname);

	return acl;
}
EXPORT_SYMBOL(core_tpg_check_initiator_node_acl);

void core_tpg_wait_for_nacl_pr_ref(struct se_node_acl *nacl)
{
	while (atomic_read(&nacl->acl_pr_ref_count) != 0)
		cpu_relax();
}

void core_tpg_clear_object_luns(struct se_portal_group *tpg)
{
	int i;
	struct se_lun *lun;

	spin_lock(&tpg->tpg_lun_lock);
	for (i = 0; i < TRANSPORT_MAX_LUNS_PER_TPG; i++) {
		lun = tpg->tpg_lun_list[i];

		if ((lun->lun_status != TRANSPORT_LUN_STATUS_ACTIVE) ||
		    (lun->lun_se_dev == NULL))
			continue;

		spin_unlock(&tpg->tpg_lun_lock);
		core_dev_del_lun(tpg, lun->unpacked_lun);
		spin_lock(&tpg->tpg_lun_lock);
	}
	spin_unlock(&tpg->tpg_lun_lock);
}
EXPORT_SYMBOL(core_tpg_clear_object_luns);

/*	core_tpg_add_initiator_node_acl():
 *
 *
 */
struct se_node_acl *core_tpg_add_initiator_node_acl(
	struct se_portal_group *tpg,
	struct se_node_acl *se_nacl,
	const char *initiatorname,
	u32 queue_depth)
{
	struct se_node_acl *acl = NULL;

	spin_lock_irq(&tpg->acl_node_lock);
	acl = __core_tpg_get_initiator_node_acl(tpg, initiatorname);
	if (acl) {
		if (acl->dynamic_node_acl) {
			acl->dynamic_node_acl = 0;
			pr_debug("%s_TPG[%u] - Replacing dynamic ACL"
				" for %s\n", tpg->se_tpg_tfo->get_fabric_name(),
				tpg->se_tpg_tfo->tpg_get_tag(tpg), initiatorname);
			spin_unlock_irq(&tpg->acl_node_lock);
			/*
			 * Release the locally allocated struct se_node_acl
			 * because * core_tpg_add_initiator_node_acl() returned
			 * a pointer to an existing demo mode node ACL.
			 */
			if (se_nacl)
				tpg->se_tpg_tfo->tpg_release_fabric_acl(tpg,
							se_nacl);
			goto done;
		}

		pr_err("ACL entry for %s Initiator"
			" Node %s already exists for TPG %u, ignoring"
			" request.\n",  tpg->se_tpg_tfo->get_fabric_name(),
			initiatorname, tpg->se_tpg_tfo->tpg_get_tag(tpg));
		spin_unlock_irq(&tpg->acl_node_lock);
		return ERR_PTR(-EEXIST);
	}
	spin_unlock_irq(&tpg->acl_node_lock);

	if (!se_nacl) {
		pr_err("struct se_node_acl pointer is NULL\n");
		return ERR_PTR(-EINVAL);
	}
	/*
	 * For v4.x logic the se_node_acl_s is hanging off a fabric
	 * dependent structure allocated via
	 * struct target_core_fabric_ops->fabric_make_nodeacl()
	 */
	acl = se_nacl;

	INIT_LIST_HEAD(&acl->acl_list);
	INIT_LIST_HEAD(&acl->acl_sess_list);
	kref_init(&acl->acl_kref);
	init_completion(&acl->acl_free_comp);
	spin_lock_init(&acl->device_list_lock);
	spin_lock_init(&acl->nacl_sess_lock);
	atomic_set(&acl->acl_pr_ref_count, 0);
	acl->queue_depth = queue_depth;
	snprintf(acl->initiatorname, TRANSPORT_IQN_LEN, "%s", initiatorname);
	acl->se_tpg = tpg;
	acl->acl_index = scsi_get_new_index(SCSI_AUTH_INTR_INDEX);

	tpg->se_tpg_tfo->set_default_node_attributes(acl);

	if (core_create_device_list_for_node(acl) < 0) {
		tpg->se_tpg_tfo->tpg_release_fabric_acl(tpg, acl);
		return ERR_PTR(-ENOMEM);
	}

	if (core_set_queue_depth_for_node(tpg, acl) < 0) {
		core_free_device_list_for_node(acl, tpg);
		tpg->se_tpg_tfo->tpg_release_fabric_acl(tpg, acl);
		return ERR_PTR(-EINVAL);
	}

	spin_lock_irq(&tpg->acl_node_lock);
	list_add_tail(&acl->acl_list, &tpg->acl_node_list);
	tpg->num_node_acls++;
	spin_unlock_irq(&tpg->acl_node_lock);

done:
	pr_debug("%s_TPG[%hu] - Added ACL with TCQ Depth: %d for %s"
		" Initiator Node: %s\n", tpg->se_tpg_tfo->get_fabric_name(),
		tpg->se_tpg_tfo->tpg_get_tag(tpg), acl->queue_depth,
		tpg->se_tpg_tfo->get_fabric_name(), initiatorname);

	return acl;
}
EXPORT_SYMBOL(core_tpg_add_initiator_node_acl);

/*	core_tpg_del_initiator_node_acl():
 *
 *
 */
int core_tpg_del_initiator_node_acl(
	struct se_portal_group *tpg,
	struct se_node_acl *acl,
	int force)
{
	LIST_HEAD(sess_list);
	struct se_session *sess, *sess_tmp;
	unsigned long flags;
	int rc;

	spin_lock_irq(&tpg->acl_node_lock);
	if (acl->dynamic_node_acl) {
		acl->dynamic_node_acl = 0;
	}
	list_del(&acl->acl_list);
	tpg->num_node_acls--;
	spin_unlock_irq(&tpg->acl_node_lock);

	spin_lock_irqsave(&acl->nacl_sess_lock, flags);
	acl->acl_stop = 1;

	list_for_each_entry_safe(sess, sess_tmp, &acl->acl_sess_list,
				sess_acl_list) {
		if (sess->sess_tearing_down != 0)
			continue;

		target_get_session(sess);
		list_move(&sess->sess_acl_list, &sess_list);
	}
	spin_unlock_irqrestore(&acl->nacl_sess_lock, flags);

	list_for_each_entry_safe(sess, sess_tmp, &sess_list, sess_acl_list) {
		list_del(&sess->sess_acl_list);

		rc = tpg->se_tpg_tfo->shutdown_session(sess);
		target_put_session(sess);
		if (!rc)
			continue;
		target_put_session(sess);
	}
	target_put_nacl(acl);
	/*
	 * Wait for last target_put_nacl() to complete in target_complete_nacl()
	 * for active fabric session transport_deregister_session() callbacks.
	 */
	wait_for_completion(&acl->acl_free_comp);

	core_tpg_wait_for_nacl_pr_ref(acl);
	core_clear_initiator_node_from_tpg(acl, tpg);
	core_free_device_list_for_node(acl, tpg);

	pr_debug("%s_TPG[%hu] - Deleted ACL with TCQ Depth: %d for %s"
		" Initiator Node: %s\n", tpg->se_tpg_tfo->get_fabric_name(),
		tpg->se_tpg_tfo->tpg_get_tag(tpg), acl->queue_depth,
		tpg->se_tpg_tfo->get_fabric_name(), acl->initiatorname);

	return 0;
}
EXPORT_SYMBOL(core_tpg_del_initiator_node_acl);

/*	core_tpg_set_initiator_node_queue_depth():
 *
 *
 */
int core_tpg_set_initiator_node_queue_depth(
	struct se_portal_group *tpg,
	unsigned char *initiatorname,
	u32 queue_depth,
	int force)
{
	struct se_session *sess, *init_sess = NULL;
	struct se_node_acl *acl;
	unsigned long flags;
	int dynamic_acl = 0;

	spin_lock_irq(&tpg->acl_node_lock);
	acl = __core_tpg_get_initiator_node_acl(tpg, initiatorname);
	if (!acl) {
		pr_err("Access Control List entry for %s Initiator"
			" Node %s does not exists for TPG %hu, ignoring"
			" request.\n", tpg->se_tpg_tfo->get_fabric_name(),
			initiatorname, tpg->se_tpg_tfo->tpg_get_tag(tpg));
		spin_unlock_irq(&tpg->acl_node_lock);
		return -ENODEV;
	}
	if (acl->dynamic_node_acl) {
		acl->dynamic_node_acl = 0;
		dynamic_acl = 1;
	}
	spin_unlock_irq(&tpg->acl_node_lock);

	spin_lock_irqsave(&tpg->session_lock, flags);
	list_for_each_entry(sess, &tpg->tpg_sess_list, sess_list) {
		if (sess->se_node_acl != acl)
			continue;

		if (!force) {
			pr_err("Unable to change queue depth for %s"
				" Initiator Node: %s while session is"
				" operational.  To forcefully change the queue"
				" depth and force session reinstatement"
				" use the \"force=1\" parameter.\n",
				tpg->se_tpg_tfo->get_fabric_name(), initiatorname);
			spin_unlock_irqrestore(&tpg->session_lock, flags);

			spin_lock_irq(&tpg->acl_node_lock);
			if (dynamic_acl)
				acl->dynamic_node_acl = 1;
			spin_unlock_irq(&tpg->acl_node_lock);
			return -EEXIST;
		}
		/*
		 * Determine if the session needs to be closed by our context.
		 */
		if (!tpg->se_tpg_tfo->shutdown_session(sess))
			continue;

		init_sess = sess;
		break;
	}

	/*
	 * User has requested to change the queue depth for a Initiator Node.
	 * Change the value in the Node's struct se_node_acl, and call
	 * core_set_queue_depth_for_node() to add the requested queue depth.
	 *
	 * Finally call  tpg->se_tpg_tfo->close_session() to force session
	 * reinstatement to occur if there is an active session for the
	 * $FABRIC_MOD Initiator Node in question.
	 */
	acl->queue_depth = queue_depth;

	if (core_set_queue_depth_for_node(tpg, acl) < 0) {
		spin_unlock_irqrestore(&tpg->session_lock, flags);
		/*
		 * Force session reinstatement if
		 * core_set_queue_depth_for_node() failed, because we assume
		 * the $FABRIC_MOD has already the set session reinstatement
		 * bit from tpg->se_tpg_tfo->shutdown_session() called above.
		 */
		if (init_sess)
			tpg->se_tpg_tfo->close_session(init_sess);

		spin_lock_irq(&tpg->acl_node_lock);
		if (dynamic_acl)
			acl->dynamic_node_acl = 1;
		spin_unlock_irq(&tpg->acl_node_lock);
		return -EINVAL;
	}
	spin_unlock_irqrestore(&tpg->session_lock, flags);
	/*
	 * If the $FABRIC_MOD session for the Initiator Node ACL exists,
	 * forcefully shutdown the $FABRIC_MOD session/nexus.
	 */
	if (init_sess)
		tpg->se_tpg_tfo->close_session(init_sess);

	pr_debug("Successfully changed queue depth to: %d for Initiator"
		" Node: %s on %s Target Portal Group: %u\n", queue_depth,
		initiatorname, tpg->se_tpg_tfo->get_fabric_name(),
		tpg->se_tpg_tfo->tpg_get_tag(tpg));

	spin_lock_irq(&tpg->acl_node_lock);
	if (dynamic_acl)
		acl->dynamic_node_acl = 1;
	spin_unlock_irq(&tpg->acl_node_lock);

	return 0;
}
EXPORT_SYMBOL(core_tpg_set_initiator_node_queue_depth);

/*	core_tpg_set_initiator_node_tag():
 *
 *	Initiator nodeacl tags are not used internally, but may be used by
 *	userspace to emulate aliases or groups.
 *	Returns length of newly-set tag or -EINVAL.
 */
int core_tpg_set_initiator_node_tag(
	struct se_portal_group *tpg,
	struct se_node_acl *acl,
	const char *new_tag)
{
	if (strlen(new_tag) >= MAX_ACL_TAG_SIZE)
		return -EINVAL;

	if (!strncmp("NULL", new_tag, 4)) {
		acl->acl_tag[0] = '\0';
		return 0;
	}

	return snprintf(acl->acl_tag, MAX_ACL_TAG_SIZE, "%s", new_tag);
}
EXPORT_SYMBOL(core_tpg_set_initiator_node_tag);

static void core_tpg_lun_ref_release(struct percpu_ref *ref)
{
	struct se_lun *lun = container_of(ref, struct se_lun, lun_ref);

	complete(&lun->lun_ref_comp);
}

static int core_tpg_setup_virtual_lun0(struct se_portal_group *se_tpg)
{
	/* Set in core_dev_setup_virtual_lun0() */
	struct se_device *dev = g_lun0_dev;
	struct se_lun *lun = &se_tpg->tpg_virt_lun0;
	u32 lun_access = TRANSPORT_LUNFLAGS_READ_ONLY;
	int ret;

	lun->unpacked_lun = 0;
	lun->lun_status = TRANSPORT_LUN_STATUS_FREE;
	atomic_set(&lun->lun_acl_count, 0);
	init_completion(&lun->lun_shutdown_comp);
	INIT_LIST_HEAD(&lun->lun_acl_list);
	spin_lock_init(&lun->lun_acl_lock);
	spin_lock_init(&lun->lun_sep_lock);
	init_completion(&lun->lun_ref_comp);

<<<<<<< HEAD
	ret = core_tpg_post_addlun(se_tpg, lun, lun_access, dev);
	if (ret < 0)
=======
	ret = percpu_ref_init(&lun->lun_ref, core_tpg_lun_ref_release);
	if (ret < 0)
		return ret;

	ret = core_tpg_add_lun(se_tpg, lun, lun_access, dev);
	if (ret < 0) {
		percpu_ref_cancel_init(&lun->lun_ref);
>>>>>>> 5259a06e
		return ret;

	return 0;
}

static void core_tpg_release_virtual_lun0(struct se_portal_group *se_tpg)
{
	struct se_lun *lun = &se_tpg->tpg_virt_lun0;

	core_tpg_post_dellun(se_tpg, lun);
}

int core_tpg_register(
	struct target_core_fabric_ops *tfo,
	struct se_wwn *se_wwn,
	struct se_portal_group *se_tpg,
	void *tpg_fabric_ptr,
	int se_tpg_type)
{
	struct se_lun *lun;
	u32 i;

	se_tpg->tpg_lun_list = array_zalloc(TRANSPORT_MAX_LUNS_PER_TPG,
			sizeof(struct se_lun), GFP_KERNEL);
	if (!se_tpg->tpg_lun_list) {
		pr_err("Unable to allocate struct se_portal_group->"
				"tpg_lun_list\n");
		return -ENOMEM;
	}

	for (i = 0; i < TRANSPORT_MAX_LUNS_PER_TPG; i++) {
		lun = se_tpg->tpg_lun_list[i];
		lun->unpacked_lun = i;
		lun->lun_link_magic = SE_LUN_LINK_MAGIC;
		lun->lun_status = TRANSPORT_LUN_STATUS_FREE;
		atomic_set(&lun->lun_acl_count, 0);
		init_completion(&lun->lun_shutdown_comp);
		INIT_LIST_HEAD(&lun->lun_acl_list);
		spin_lock_init(&lun->lun_acl_lock);
		spin_lock_init(&lun->lun_sep_lock);
		init_completion(&lun->lun_ref_comp);
	}

	se_tpg->se_tpg_type = se_tpg_type;
	se_tpg->se_tpg_fabric_ptr = tpg_fabric_ptr;
	se_tpg->se_tpg_tfo = tfo;
	se_tpg->se_tpg_wwn = se_wwn;
	atomic_set(&se_tpg->tpg_pr_ref_count, 0);
	INIT_LIST_HEAD(&se_tpg->acl_node_list);
	INIT_LIST_HEAD(&se_tpg->se_tpg_node);
	INIT_LIST_HEAD(&se_tpg->tpg_sess_list);
	spin_lock_init(&se_tpg->acl_node_lock);
	spin_lock_init(&se_tpg->session_lock);
	spin_lock_init(&se_tpg->tpg_lun_lock);

	if (se_tpg->se_tpg_type == TRANSPORT_TPG_TYPE_NORMAL) {
		if (core_tpg_setup_virtual_lun0(se_tpg) < 0) {
			array_free(se_tpg->tpg_lun_list,
				   TRANSPORT_MAX_LUNS_PER_TPG);
			return -ENOMEM;
		}
	}

	spin_lock_bh(&tpg_lock);
	list_add_tail(&se_tpg->se_tpg_node, &tpg_list);
	spin_unlock_bh(&tpg_lock);

	pr_debug("TARGET_CORE[%s]: Allocated %s struct se_portal_group for"
		" endpoint: %s, Portal Tag: %u\n", tfo->get_fabric_name(),
		(se_tpg->se_tpg_type == TRANSPORT_TPG_TYPE_NORMAL) ?
		"Normal" : "Discovery", (tfo->tpg_get_wwn(se_tpg) == NULL) ?
		"None" : tfo->tpg_get_wwn(se_tpg), tfo->tpg_get_tag(se_tpg));

	return 0;
}
EXPORT_SYMBOL(core_tpg_register);

int core_tpg_deregister(struct se_portal_group *se_tpg)
{
	struct se_node_acl *nacl, *nacl_tmp;

	pr_debug("TARGET_CORE[%s]: Deallocating %s struct se_portal_group"
		" for endpoint: %s Portal Tag %u\n",
		(se_tpg->se_tpg_type == TRANSPORT_TPG_TYPE_NORMAL) ?
		"Normal" : "Discovery", se_tpg->se_tpg_tfo->get_fabric_name(),
		se_tpg->se_tpg_tfo->tpg_get_wwn(se_tpg),
		se_tpg->se_tpg_tfo->tpg_get_tag(se_tpg));

	spin_lock_bh(&tpg_lock);
	list_del(&se_tpg->se_tpg_node);
	spin_unlock_bh(&tpg_lock);

	while (atomic_read(&se_tpg->tpg_pr_ref_count) != 0)
		cpu_relax();
	/*
	 * Release any remaining demo-mode generated se_node_acl that have
	 * not been released because of TFO->tpg_check_demo_mode_cache() == 1
	 * in transport_deregister_session().
	 */
	spin_lock_irq(&se_tpg->acl_node_lock);
	list_for_each_entry_safe(nacl, nacl_tmp, &se_tpg->acl_node_list,
			acl_list) {
		list_del(&nacl->acl_list);
		se_tpg->num_node_acls--;
		spin_unlock_irq(&se_tpg->acl_node_lock);

		core_tpg_wait_for_nacl_pr_ref(nacl);
		core_free_device_list_for_node(nacl, se_tpg);
		se_tpg->se_tpg_tfo->tpg_release_fabric_acl(se_tpg, nacl);

		spin_lock_irq(&se_tpg->acl_node_lock);
	}
	spin_unlock_irq(&se_tpg->acl_node_lock);

	if (se_tpg->se_tpg_type == TRANSPORT_TPG_TYPE_NORMAL)
		core_tpg_release_virtual_lun0(se_tpg);

	se_tpg->se_tpg_fabric_ptr = NULL;
	array_free(se_tpg->tpg_lun_list, TRANSPORT_MAX_LUNS_PER_TPG);
	return 0;
}
EXPORT_SYMBOL(core_tpg_deregister);

struct se_lun *core_tpg_alloc_lun(
	struct se_portal_group *tpg,
	u32 unpacked_lun)
{
	struct se_lun *lun;

	if (unpacked_lun > (TRANSPORT_MAX_LUNS_PER_TPG-1)) {
		pr_err("%s LUN: %u exceeds TRANSPORT_MAX_LUNS_PER_TPG"
			"-1: %u for Target Portal Group: %u\n",
			tpg->se_tpg_tfo->get_fabric_name(),
			unpacked_lun, TRANSPORT_MAX_LUNS_PER_TPG-1,
			tpg->se_tpg_tfo->tpg_get_tag(tpg));
		return ERR_PTR(-EOVERFLOW);
	}

	spin_lock(&tpg->tpg_lun_lock);
	lun = tpg->tpg_lun_list[unpacked_lun];
	if (lun->lun_status == TRANSPORT_LUN_STATUS_ACTIVE) {
		pr_err("TPG Logical Unit Number: %u is already active"
			" on %s Target Portal Group: %u, ignoring request.\n",
			unpacked_lun, tpg->se_tpg_tfo->get_fabric_name(),
			tpg->se_tpg_tfo->tpg_get_tag(tpg));
		spin_unlock(&tpg->tpg_lun_lock);
		return ERR_PTR(-EINVAL);
	}
	spin_unlock(&tpg->tpg_lun_lock);

	return lun;
}

int core_tpg_add_lun(
	struct se_portal_group *tpg,
	struct se_lun *lun,
	u32 lun_access,
	struct se_device *dev)
{
	int ret;

	ret = percpu_ref_init(&lun->lun_ref, core_tpg_lun_ref_release);
	if (ret < 0)
		return ret;

	ret = core_dev_export(dev, tpg, lun);
	if (ret < 0) {
		percpu_ref_cancel_init(&lun->lun_ref);
		return ret;
	}

	spin_lock(&tpg->tpg_lun_lock);
	lun->lun_access = lun_access;
	lun->lun_status = TRANSPORT_LUN_STATUS_ACTIVE;
	spin_unlock(&tpg->tpg_lun_lock);

	return 0;
}

struct se_lun *core_tpg_pre_dellun(
	struct se_portal_group *tpg,
	u32 unpacked_lun)
{
	struct se_lun *lun;

	if (unpacked_lun > (TRANSPORT_MAX_LUNS_PER_TPG-1)) {
		pr_err("%s LUN: %u exceeds TRANSPORT_MAX_LUNS_PER_TPG"
			"-1: %u for Target Portal Group: %u\n",
			tpg->se_tpg_tfo->get_fabric_name(), unpacked_lun,
			TRANSPORT_MAX_LUNS_PER_TPG-1,
			tpg->se_tpg_tfo->tpg_get_tag(tpg));
		return ERR_PTR(-EOVERFLOW);
	}

	spin_lock(&tpg->tpg_lun_lock);
	lun = tpg->tpg_lun_list[unpacked_lun];
	if (lun->lun_status != TRANSPORT_LUN_STATUS_ACTIVE) {
		pr_err("%s Logical Unit Number: %u is not active on"
			" Target Portal Group: %u, ignoring request.\n",
			tpg->se_tpg_tfo->get_fabric_name(), unpacked_lun,
			tpg->se_tpg_tfo->tpg_get_tag(tpg));
		spin_unlock(&tpg->tpg_lun_lock);
		return ERR_PTR(-ENODEV);
	}
	spin_unlock(&tpg->tpg_lun_lock);

	return lun;
}

int core_tpg_post_dellun(
	struct se_portal_group *tpg,
	struct se_lun *lun)
{
	core_clear_lun_from_tpg(lun, tpg);
	transport_clear_lun_ref(lun);

	core_dev_unexport(lun->lun_se_dev, tpg, lun);

	spin_lock(&tpg->tpg_lun_lock);
	lun->lun_status = TRANSPORT_LUN_STATUS_FREE;
	spin_unlock(&tpg->tpg_lun_lock);

	return 0;
}<|MERGE_RESOLUTION|>--- conflicted
+++ resolved
@@ -656,18 +656,8 @@
 	spin_lock_init(&lun->lun_sep_lock);
 	init_completion(&lun->lun_ref_comp);
 
-<<<<<<< HEAD
-	ret = core_tpg_post_addlun(se_tpg, lun, lun_access, dev);
+	ret = core_tpg_add_lun(se_tpg, lun, lun_access, dev);
 	if (ret < 0)
-=======
-	ret = percpu_ref_init(&lun->lun_ref, core_tpg_lun_ref_release);
-	if (ret < 0)
-		return ret;
-
-	ret = core_tpg_add_lun(se_tpg, lun, lun_access, dev);
-	if (ret < 0) {
-		percpu_ref_cancel_init(&lun->lun_ref);
->>>>>>> 5259a06e
 		return ret;
 
 	return 0;
