--- conflicted
+++ resolved
@@ -103,15 +103,9 @@
 		 * the link.
 		 */
 		if (link.local_port >= local->num_pads) {
-<<<<<<< HEAD
-			dev_err(xdev->dev, "invalid port number %u for %s\n",
-				link.local_port,
-				to_of_node(link.local_node)->full_name);
-=======
 			dev_err(xdev->dev, "invalid port number %u for %pOF\n",
 				link.local_port,
 				to_of_node(link.local_node));
->>>>>>> bb176f67
 			v4l2_fwnode_put_link(&link);
 			ret = -EINVAL;
 			break;
@@ -120,13 +114,8 @@
 		local_pad = &local->pads[link.local_port];
 
 		if (local_pad->flags & MEDIA_PAD_FL_SINK) {
-<<<<<<< HEAD
-			dev_dbg(xdev->dev, "skipping sink port %s:%u\n",
-				to_of_node(link.local_node)->full_name,
-=======
 			dev_dbg(xdev->dev, "skipping sink port %pOF:%u\n",
 				to_of_node(link.local_node),
->>>>>>> bb176f67
 				link.local_port);
 			v4l2_fwnode_put_link(&link);
 			continue;
@@ -134,13 +123,8 @@
 
 		/* Skip DMA engines, they will be processed separately. */
 		if (link.remote_node == of_fwnode_handle(xdev->dev->of_node)) {
-<<<<<<< HEAD
-			dev_dbg(xdev->dev, "skipping DMA port %s:%u\n",
-				to_of_node(link.local_node)->full_name,
-=======
 			dev_dbg(xdev->dev, "skipping DMA port %pOF:%u\n",
 				to_of_node(link.local_node),
->>>>>>> bb176f67
 				link.local_port);
 			v4l2_fwnode_put_link(&link);
 			continue;
@@ -150,13 +134,8 @@
 		ent = xvip_graph_find_entity(xdev,
 					     to_of_node(link.remote_node));
 		if (ent == NULL) {
-<<<<<<< HEAD
-			dev_err(xdev->dev, "no entity found for %s\n",
-				to_of_node(link.remote_node)->full_name);
-=======
 			dev_err(xdev->dev, "no entity found for %pOF\n",
 				to_of_node(link.remote_node));
->>>>>>> bb176f67
 			v4l2_fwnode_put_link(&link);
 			ret = -ENODEV;
 			break;
@@ -165,14 +144,8 @@
 		remote = ent->entity;
 
 		if (link.remote_port >= remote->num_pads) {
-<<<<<<< HEAD
-			dev_err(xdev->dev, "invalid port number %u on %s\n",
-				link.remote_port,
-				to_of_node(link.remote_node)->full_name);
-=======
 			dev_err(xdev->dev, "invalid port number %u on %pOF\n",
 				link.remote_port, to_of_node(link.remote_node));
->>>>>>> bb176f67
 			v4l2_fwnode_put_link(&link);
 			ret = -EINVAL;
 			break;
@@ -268,28 +241,17 @@
 		ent = xvip_graph_find_entity(xdev,
 					     to_of_node(link.remote_node));
 		if (ent == NULL) {
-<<<<<<< HEAD
-			dev_err(xdev->dev, "no entity found for %s\n",
-				to_of_node(link.remote_node)->full_name);
-=======
 			dev_err(xdev->dev, "no entity found for %pOF\n",
 				to_of_node(link.remote_node));
->>>>>>> bb176f67
 			v4l2_fwnode_put_link(&link);
 			ret = -ENODEV;
 			break;
 		}
 
 		if (link.remote_port >= ent->entity->num_pads) {
-<<<<<<< HEAD
-			dev_err(xdev->dev, "invalid port number %u on %s\n",
-				link.remote_port,
-				to_of_node(link.remote_node)->full_name);
-=======
 			dev_err(xdev->dev, "invalid port number %u on %pOF\n",
 				link.remote_port,
 				to_of_node(link.remote_node));
->>>>>>> bb176f67
 			v4l2_fwnode_put_link(&link);
 			ret = -EINVAL;
 			break;
