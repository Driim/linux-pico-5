--- conflicted
+++ resolved
@@ -302,11 +302,8 @@
 pixcir  PIXCIR MICROELECTRONICS Co., Ltd
 plathome	Plat'Home Co., Ltd.
 plda	PLDA
-<<<<<<< HEAD
 plx	Broadcom Corporation (formerly PLX Technology)
-=======
-pni     PNI Sensor Corporation
->>>>>>> 00426e99
+pni	PNI Sensor Corporation
 portwell	Portwell Inc.
 poslab	Poslab Technology Co., Ltd.
 powervr	PowerVR (deprecated, use img)
