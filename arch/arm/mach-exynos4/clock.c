--- conflicted
+++ resolved
@@ -459,23 +459,13 @@
 		.enable		= exynos4_clk_ip_fsys_ctrl,
 		.ctrlbit	= (1 << 10),
 	}, {
-<<<<<<< HEAD
 		.name		= "dma",
-		.devname	= "s3c-pl330.0",
-		.enable		= exynos4_clk_ip_fsys_ctrl,
-		.ctrlbit	= (1 << 0),
-	}, {
-		.name		= "dma",
-		.devname	= "s3c-pl330.1",
-=======
-		.name		= "pdma",
 		.devname	= "dma-pl330.0",
 		.enable		= exynos4_clk_ip_fsys_ctrl,
 		.ctrlbit	= (1 << 0),
 	}, {
-		.name		= "pdma",
+		.name		= "dma",
 		.devname	= "dma-pl330.1",
->>>>>>> 2213d0c0
 		.enable		= exynos4_clk_ip_fsys_ctrl,
 		.ctrlbit	= (1 << 1),
 	}, {
