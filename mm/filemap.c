/*
 *	linux/mm/filemap.c
 *
 * Copyright (C) 1994-1999  Linus Torvalds
 */

/*
 * This file handles the generic file mmap semantics used by
 * most "normal" filesystems (but you don't /have/ to use this:
 * the NFS filesystem used to do this differently, for example)
 */
#include <linux/export.h>
#include <linux/compiler.h>
#include <linux/fs.h>
#include <linux/uaccess.h>
#include <linux/aio.h>
#include <linux/capability.h>
#include <linux/kernel_stat.h>
#include <linux/gfp.h>
#include <linux/mm.h>
#include <linux/swap.h>
#include <linux/mman.h>
#include <linux/pagemap.h>
#include <linux/file.h>
#include <linux/uio.h>
#include <linux/hash.h>
#include <linux/writeback.h>
#include <linux/backing-dev.h>
#include <linux/pagevec.h>
#include <linux/blkdev.h>
#include <linux/security.h>
#include <linux/cpuset.h>
#include <linux/hardirq.h> /* for BUG_ON(!in_atomic()) only */
#include <linux/memcontrol.h>
#include <linux/cleancache.h>
#include "internal.h"

/*
 * FIXME: remove all knowledge of the buffer layer from the core VM
 */
#include <linux/buffer_head.h> /* for try_to_free_buffers */

#include <asm/mman.h>

/*
 * Shared mappings implemented 30.11.1994. It's not fully working yet,
 * though.
 *
 * Shared mappings now work. 15.8.1995  Bruno.
 *
 * finished 'unifying' the page and buffer cache and SMP-threaded the
 * page-cache, 21.05.1999, Ingo Molnar <mingo@redhat.com>
 *
 * SMP-threaded pagemap-LRU 1999, Andrea Arcangeli <andrea@suse.de>
 */

/*
 * Lock ordering:
 *
 *  ->i_mmap_mutex		(truncate_pagecache)
 *    ->private_lock		(__free_pte->__set_page_dirty_buffers)
 *      ->swap_lock		(exclusive_swap_page, others)
 *        ->mapping->tree_lock
 *
 *  ->i_mutex
 *    ->i_mmap_mutex		(truncate->unmap_mapping_range)
 *
 *  ->mmap_sem
 *    ->i_mmap_mutex
 *      ->page_table_lock or pte_lock	(various, mainly in memory.c)
 *        ->mapping->tree_lock	(arch-dependent flush_dcache_mmap_lock)
 *
 *  ->mmap_sem
 *    ->lock_page		(access_process_vm)
 *
 *  ->i_mutex			(generic_file_buffered_write)
 *    ->mmap_sem		(fault_in_pages_readable->do_page_fault)
 *
 *  bdi->wb.list_lock
 *    sb_lock			(fs/fs-writeback.c)
 *    ->mapping->tree_lock	(__sync_single_inode)
 *
 *  ->i_mmap_mutex
 *    ->anon_vma.lock		(vma_adjust)
 *
 *  ->anon_vma.lock
 *    ->page_table_lock or pte_lock	(anon_vma_prepare and various)
 *
 *  ->page_table_lock or pte_lock
 *    ->swap_lock		(try_to_unmap_one)
 *    ->private_lock		(try_to_unmap_one)
 *    ->tree_lock		(try_to_unmap_one)
 *    ->zone.lru_lock		(follow_page->mark_page_accessed)
 *    ->zone.lru_lock		(check_pte_range->isolate_lru_page)
 *    ->private_lock		(page_remove_rmap->set_page_dirty)
 *    ->tree_lock		(page_remove_rmap->set_page_dirty)
 *    bdi.wb->list_lock		(page_remove_rmap->set_page_dirty)
 *    ->inode->i_lock		(page_remove_rmap->set_page_dirty)
 *    bdi.wb->list_lock		(zap_pte_range->set_page_dirty)
 *    ->inode->i_lock		(zap_pte_range->set_page_dirty)
 *    ->private_lock		(zap_pte_range->__set_page_dirty_buffers)
 *
 * ->i_mmap_mutex
 *   ->tasklist_lock            (memory_failure, collect_procs_ao)
 */

/*
 * Delete a page from the page cache and free it. Caller has to make
 * sure the page is locked and that nobody else uses it - or that usage
 * is safe.  The caller must hold the mapping's tree_lock.
 */
void __delete_from_page_cache(struct page *page)
{
	struct address_space *mapping = page->mapping;

	/*
	 * if we're uptodate, flush out into the cleancache, otherwise
	 * invalidate any existing cleancache entries.  We can't leave
	 * stale data around in the cleancache once our page is gone
	 */
	if (PageUptodate(page) && PageMappedToDisk(page))
		cleancache_put_page(page);
	else
		cleancache_invalidate_page(mapping, page);

	radix_tree_delete(&mapping->page_tree, page->index);
	page->mapping = NULL;
	/* Leave page->index set: truncation lookup relies upon it */
	mapping->nrpages--;
	__dec_zone_page_state(page, NR_FILE_PAGES);
	if (PageSwapBacked(page))
		__dec_zone_page_state(page, NR_SHMEM);
	BUG_ON(page_mapped(page));

	/*
	 * Some filesystems seem to re-dirty the page even after
	 * the VM has canceled the dirty bit (eg ext3 journaling).
	 *
	 * Fix it up by doing a final dirty accounting check after
	 * having removed the page entirely.
	 */
	if (PageDirty(page) && mapping_cap_account_dirty(mapping)) {
		dec_zone_page_state(page, NR_FILE_DIRTY);
		dec_bdi_stat(mapping->backing_dev_info, BDI_RECLAIMABLE);
	}
}

/**
 * delete_from_page_cache - delete page from page cache
 * @page: the page which the kernel is trying to remove from page cache
 *
 * This must be called only on pages that have been verified to be in the page
 * cache and locked.  It will never put the page into the free list, the caller
 * has a reference on the page.
 */
void delete_from_page_cache(struct page *page)
{
	struct address_space *mapping = page->mapping;
	void (*freepage)(struct page *);

	BUG_ON(!PageLocked(page));

	freepage = mapping->a_ops->freepage;
	spin_lock_irq(&mapping->tree_lock);
	__delete_from_page_cache(page);
	spin_unlock_irq(&mapping->tree_lock);
	mem_cgroup_uncharge_cache_page(page);

	if (freepage)
		freepage(page);
	page_cache_release(page);
}
EXPORT_SYMBOL(delete_from_page_cache);

static int sleep_on_page(void *word)
{
	io_schedule();
	return 0;
}

static int sleep_on_page_killable(void *word)
{
	sleep_on_page(word);
	return fatal_signal_pending(current) ? -EINTR : 0;
}

/**
 * __filemap_fdatawrite_range - start writeback on mapping dirty pages in range
 * @mapping:	address space structure to write
 * @start:	offset in bytes where the range starts
 * @end:	offset in bytes where the range ends (inclusive)
 * @sync_mode:	enable synchronous operation
 *
 * Start writeback against all of a mapping's dirty pages that lie
 * within the byte offsets <start, end> inclusive.
 *
 * If sync_mode is WB_SYNC_ALL then this is a "data integrity" operation, as
 * opposed to a regular memory cleansing writeback.  The difference between
 * these two operations is that if a dirty page/buffer is encountered, it must
 * be waited upon, and not just skipped over.
 */
int __filemap_fdatawrite_range(struct address_space *mapping, loff_t start,
				loff_t end, int sync_mode)
{
	int ret;
	struct writeback_control wbc = {
		.sync_mode = sync_mode,
		.nr_to_write = LONG_MAX,
		.range_start = start,
		.range_end = end,
	};

	if (!mapping_cap_writeback_dirty(mapping))
		return 0;

	ret = do_writepages(mapping, &wbc);
	return ret;
}

static inline int __filemap_fdatawrite(struct address_space *mapping,
	int sync_mode)
{
	return __filemap_fdatawrite_range(mapping, 0, LLONG_MAX, sync_mode);
}

int filemap_fdatawrite(struct address_space *mapping)
{
	return __filemap_fdatawrite(mapping, WB_SYNC_ALL);
}
EXPORT_SYMBOL(filemap_fdatawrite);

int filemap_fdatawrite_range(struct address_space *mapping, loff_t start,
				loff_t end)
{
	return __filemap_fdatawrite_range(mapping, start, end, WB_SYNC_ALL);
}
EXPORT_SYMBOL(filemap_fdatawrite_range);

/**
 * filemap_flush - mostly a non-blocking flush
 * @mapping:	target address_space
 *
 * This is a mostly non-blocking flush.  Not suitable for data-integrity
 * purposes - I/O may not be started against all dirty pages.
 */
int filemap_flush(struct address_space *mapping)
{
	return __filemap_fdatawrite(mapping, WB_SYNC_NONE);
}
EXPORT_SYMBOL(filemap_flush);

/**
 * filemap_fdatawait_range - wait for writeback to complete
 * @mapping:		address space structure to wait for
 * @start_byte:		offset in bytes where the range starts
 * @end_byte:		offset in bytes where the range ends (inclusive)
 *
 * Walk the list of under-writeback pages of the given address space
 * in the given range and wait for all of them.
 */
int filemap_fdatawait_range(struct address_space *mapping, loff_t start_byte,
			    loff_t end_byte)
{
	pgoff_t index = start_byte >> PAGE_CACHE_SHIFT;
	pgoff_t end = end_byte >> PAGE_CACHE_SHIFT;
	struct pagevec pvec;
	int nr_pages;
	int ret = 0;

	if (end_byte < start_byte)
		return 0;

	pagevec_init(&pvec, 0);
	while ((index <= end) &&
			(nr_pages = pagevec_lookup_tag(&pvec, mapping, &index,
			PAGECACHE_TAG_WRITEBACK,
			min(end - index, (pgoff_t)PAGEVEC_SIZE-1) + 1)) != 0) {
		unsigned i;

		for (i = 0; i < nr_pages; i++) {
			struct page *page = pvec.pages[i];

			/* until radix tree lookup accepts end_index */
			if (page->index > end)
				continue;

			wait_on_page_writeback(page);
			if (TestClearPageError(page))
				ret = -EIO;
		}
		pagevec_release(&pvec);
		cond_resched();
	}

	/* Check for outstanding write errors */
	if (test_and_clear_bit(AS_ENOSPC, &mapping->flags))
		ret = -ENOSPC;
	if (test_and_clear_bit(AS_EIO, &mapping->flags))
		ret = -EIO;

	return ret;
}
EXPORT_SYMBOL(filemap_fdatawait_range);

/**
 * filemap_fdatawait - wait for all under-writeback pages to complete
 * @mapping: address space structure to wait for
 *
 * Walk the list of under-writeback pages of the given address space
 * and wait for all of them.
 */
int filemap_fdatawait(struct address_space *mapping)
{
	loff_t i_size = i_size_read(mapping->host);

	if (i_size == 0)
		return 0;

	return filemap_fdatawait_range(mapping, 0, i_size - 1);
}
EXPORT_SYMBOL(filemap_fdatawait);

int filemap_write_and_wait(struct address_space *mapping)
{
	int err = 0;

	if (mapping->nrpages) {
		err = filemap_fdatawrite(mapping);
		/*
		 * Even if the above returned error, the pages may be
		 * written partially (e.g. -ENOSPC), so we wait for it.
		 * But the -EIO is special case, it may indicate the worst
		 * thing (e.g. bug) happened, so we avoid waiting for it.
		 */
		if (err != -EIO) {
			int err2 = filemap_fdatawait(mapping);
			if (!err)
				err = err2;
		}
	}
	return err;
}
EXPORT_SYMBOL(filemap_write_and_wait);

/**
 * filemap_write_and_wait_range - write out & wait on a file range
 * @mapping:	the address_space for the pages
 * @lstart:	offset in bytes where the range starts
 * @lend:	offset in bytes where the range ends (inclusive)
 *
 * Write out and wait upon file offsets lstart->lend, inclusive.
 *
 * Note that `lend' is inclusive (describes the last byte to be written) so
 * that this function can be used to write to the very end-of-file (end = -1).
 */
int filemap_write_and_wait_range(struct address_space *mapping,
				 loff_t lstart, loff_t lend)
{
	int err = 0;

	if (mapping->nrpages) {
		err = __filemap_fdatawrite_range(mapping, lstart, lend,
						 WB_SYNC_ALL);
		/* See comment of filemap_write_and_wait() */
		if (err != -EIO) {
			int err2 = filemap_fdatawait_range(mapping,
						lstart, lend);
			if (!err)
				err = err2;
		}
	}
	return err;
}
EXPORT_SYMBOL(filemap_write_and_wait_range);

/**
 * replace_page_cache_page - replace a pagecache page with a new one
 * @old:	page to be replaced
 * @new:	page to replace with
 * @gfp_mask:	allocation mode
 *
 * This function replaces a page in the pagecache with a new one.  On
 * success it acquires the pagecache reference for the new page and
 * drops it for the old page.  Both the old and new pages must be
 * locked.  This function does not add the new page to the LRU, the
 * caller must do that.
 *
 * The remove + add is atomic.  The only way this function can fail is
 * memory allocation failure.
 */
int replace_page_cache_page(struct page *old, struct page *new, gfp_t gfp_mask)
{
	int error;

	VM_BUG_ON(!PageLocked(old));
	VM_BUG_ON(!PageLocked(new));
	VM_BUG_ON(new->mapping);

	error = radix_tree_preload(gfp_mask & ~__GFP_HIGHMEM);
	if (!error) {
		struct address_space *mapping = old->mapping;
		void (*freepage)(struct page *);

		pgoff_t offset = old->index;
		freepage = mapping->a_ops->freepage;

		page_cache_get(new);
		new->mapping = mapping;
		new->index = offset;

		spin_lock_irq(&mapping->tree_lock);
		__delete_from_page_cache(old);
		error = radix_tree_insert(&mapping->page_tree, offset, new);
		BUG_ON(error);
		mapping->nrpages++;
		__inc_zone_page_state(new, NR_FILE_PAGES);
		if (PageSwapBacked(new))
			__inc_zone_page_state(new, NR_SHMEM);
		spin_unlock_irq(&mapping->tree_lock);
		/* mem_cgroup codes must not be called under tree_lock */
		mem_cgroup_replace_page_cache(old, new);
		radix_tree_preload_end();
		if (freepage)
			freepage(old);
		page_cache_release(old);
	}

	return error;
}
EXPORT_SYMBOL_GPL(replace_page_cache_page);

/**
 * add_to_page_cache_locked - add a locked page to the pagecache
 * @page:	page to add
 * @mapping:	the page's address_space
 * @offset:	page index
 * @gfp_mask:	page allocation mode
 *
 * This function is used to add a page to the pagecache. It must be locked.
 * This function does not add the page to the LRU.  The caller must do that.
 */
int add_to_page_cache_locked(struct page *page, struct address_space *mapping,
		pgoff_t offset, gfp_t gfp_mask)
{
	int error;

	VM_BUG_ON(!PageLocked(page));
	VM_BUG_ON(PageSwapBacked(page));

	error = mem_cgroup_cache_charge(page, current->mm,
					gfp_mask & GFP_RECLAIM_MASK);
	if (error)
		goto out;

	error = radix_tree_preload(gfp_mask & ~__GFP_HIGHMEM);
	if (error == 0) {
		page_cache_get(page);
		page->mapping = mapping;
		page->index = offset;

		spin_lock_irq(&mapping->tree_lock);
		error = radix_tree_insert(&mapping->page_tree, offset, page);
		if (likely(!error)) {
			mapping->nrpages++;
			__inc_zone_page_state(page, NR_FILE_PAGES);
			spin_unlock_irq(&mapping->tree_lock);
		} else {
			page->mapping = NULL;
			/* Leave page->index set: truncation relies upon it */
			spin_unlock_irq(&mapping->tree_lock);
			mem_cgroup_uncharge_cache_page(page);
			page_cache_release(page);
		}
		radix_tree_preload_end();
	} else
		mem_cgroup_uncharge_cache_page(page);
out:
	return error;
}
EXPORT_SYMBOL(add_to_page_cache_locked);

int add_to_page_cache_lru(struct page *page, struct address_space *mapping,
				pgoff_t offset, gfp_t gfp_mask)
{
	int ret;

	ret = add_to_page_cache(page, mapping, offset, gfp_mask);
	if (ret == 0)
		lru_cache_add_file(page);
	return ret;
}
EXPORT_SYMBOL_GPL(add_to_page_cache_lru);

#ifdef CONFIG_NUMA
struct page *__page_cache_alloc(gfp_t gfp)
{
	int n;
	struct page *page;

	if (cpuset_do_page_mem_spread()) {
		unsigned int cpuset_mems_cookie;
		do {
			cpuset_mems_cookie = get_mems_allowed();
			n = cpuset_mem_spread_node();
			page = alloc_pages_exact_node(n, gfp, 0);
		} while (!put_mems_allowed(cpuset_mems_cookie) && !page);

		return page;
	}
	return alloc_pages(gfp, 0);
}
EXPORT_SYMBOL(__page_cache_alloc);
#endif

/*
 * In order to wait for pages to become available there must be
 * waitqueues associated with pages. By using a hash table of
 * waitqueues where the bucket discipline is to maintain all
 * waiters on the same queue and wake all when any of the pages
 * become available, and for the woken contexts to check to be
 * sure the appropriate page became available, this saves space
 * at a cost of "thundering herd" phenomena during rare hash
 * collisions.
 */
static wait_queue_head_t *page_waitqueue(struct page *page)
{
	const struct zone *zone = page_zone(page);

	return &zone->wait_table[hash_ptr(page, zone->wait_table_bits)];
}

static inline void wake_up_page(struct page *page, int bit)
{
	__wake_up_bit(page_waitqueue(page), &page->flags, bit);
}

void wait_on_page_bit(struct page *page, int bit_nr)
{
	DEFINE_WAIT_BIT(wait, &page->flags, bit_nr);

	if (test_bit(bit_nr, &page->flags))
		__wait_on_bit(page_waitqueue(page), &wait, sleep_on_page,
							TASK_UNINTERRUPTIBLE);
}
EXPORT_SYMBOL(wait_on_page_bit);

int wait_on_page_bit_killable(struct page *page, int bit_nr)
{
	DEFINE_WAIT_BIT(wait, &page->flags, bit_nr);

	if (!test_bit(bit_nr, &page->flags))
		return 0;

	return __wait_on_bit(page_waitqueue(page), &wait,
			     sleep_on_page_killable, TASK_KILLABLE);
}

/**
 * add_page_wait_queue - Add an arbitrary waiter to a page's wait queue
 * @page: Page defining the wait queue of interest
 * @waiter: Waiter to add to the queue
 *
 * Add an arbitrary @waiter to the wait queue for the nominated @page.
 */
void add_page_wait_queue(struct page *page, wait_queue_t *waiter)
{
	wait_queue_head_t *q = page_waitqueue(page);
	unsigned long flags;

	spin_lock_irqsave(&q->lock, flags);
	__add_wait_queue(q, waiter);
	spin_unlock_irqrestore(&q->lock, flags);
}
EXPORT_SYMBOL_GPL(add_page_wait_queue);

/**
 * unlock_page - unlock a locked page
 * @page: the page
 *
 * Unlocks the page and wakes up sleepers in ___wait_on_page_locked().
 * Also wakes sleepers in wait_on_page_writeback() because the wakeup
 * mechananism between PageLocked pages and PageWriteback pages is shared.
 * But that's OK - sleepers in wait_on_page_writeback() just go back to sleep.
 *
 * The mb is necessary to enforce ordering between the clear_bit and the read
 * of the waitqueue (to avoid SMP races with a parallel wait_on_page_locked()).
 */
void unlock_page(struct page *page)
{
	VM_BUG_ON(!PageLocked(page));
	clear_bit_unlock(PG_locked, &page->flags);
	smp_mb__after_clear_bit();
	wake_up_page(page, PG_locked);
}
EXPORT_SYMBOL(unlock_page);

/**
 * end_page_writeback - end writeback against a page
 * @page: the page
 */
void end_page_writeback(struct page *page)
{
	if (TestClearPageReclaim(page))
		rotate_reclaimable_page(page);

	if (!test_clear_page_writeback(page))
		BUG();

	smp_mb__after_clear_bit();
	wake_up_page(page, PG_writeback);
}
EXPORT_SYMBOL(end_page_writeback);

/**
 * __lock_page - get a lock on the page, assuming we need to sleep to get it
 * @page: the page to lock
 */
void __lock_page(struct page *page)
{
	DEFINE_WAIT_BIT(wait, &page->flags, PG_locked);

	__wait_on_bit_lock(page_waitqueue(page), &wait, sleep_on_page,
							TASK_UNINTERRUPTIBLE);
}
EXPORT_SYMBOL(__lock_page);

int __lock_page_killable(struct page *page)
{
	DEFINE_WAIT_BIT(wait, &page->flags, PG_locked);

	return __wait_on_bit_lock(page_waitqueue(page), &wait,
					sleep_on_page_killable, TASK_KILLABLE);
}
EXPORT_SYMBOL_GPL(__lock_page_killable);

int __lock_page_or_retry(struct page *page, struct mm_struct *mm,
			 unsigned int flags)
{
	if (flags & FAULT_FLAG_ALLOW_RETRY) {
		/*
		 * CAUTION! In this case, mmap_sem is not released
		 * even though return 0.
		 */
		if (flags & FAULT_FLAG_RETRY_NOWAIT)
			return 0;

		up_read(&mm->mmap_sem);
		if (flags & FAULT_FLAG_KILLABLE)
			wait_on_page_locked_killable(page);
		else
			wait_on_page_locked(page);
		return 0;
	} else {
		if (flags & FAULT_FLAG_KILLABLE) {
			int ret;

			ret = __lock_page_killable(page);
			if (ret) {
				up_read(&mm->mmap_sem);
				return 0;
			}
		} else
			__lock_page(page);
		return 1;
	}
}

/**
 * find_get_page - find and get a page reference
 * @mapping: the address_space to search
 * @offset: the page index
 *
 * Is there a pagecache struct page at the given (mapping, offset) tuple?
 * If yes, increment its refcount and return it; if no, return NULL.
 */
struct page *find_get_page(struct address_space *mapping, pgoff_t offset)
{
	void **pagep;
	struct page *page;

	rcu_read_lock();
repeat:
	page = NULL;
	pagep = radix_tree_lookup_slot(&mapping->page_tree, offset);
	if (pagep) {
		page = radix_tree_deref_slot(pagep);
		if (unlikely(!page))
			goto out;
		if (radix_tree_exception(page)) {
			if (radix_tree_deref_retry(page))
				goto repeat;
			/*
			 * Otherwise, shmem/tmpfs must be storing a swap entry
			 * here as an exceptional entry: so return it without
			 * attempting to raise page count.
			 */
			goto out;
		}
		if (!page_cache_get_speculative(page))
			goto repeat;

		/*
		 * Has the page moved?
		 * This is part of the lockless pagecache protocol. See
		 * include/linux/pagemap.h for details.
		 */
		if (unlikely(page != *pagep)) {
			page_cache_release(page);
			goto repeat;
		}
	}
out:
	rcu_read_unlock();

	return page;
}
EXPORT_SYMBOL(find_get_page);

/**
 * find_lock_page - locate, pin and lock a pagecache page
 * @mapping: the address_space to search
 * @offset: the page index
 *
 * Locates the desired pagecache page, locks it, increments its reference
 * count and returns its address.
 *
 * Returns zero if the page was not present. find_lock_page() may sleep.
 */
struct page *find_lock_page(struct address_space *mapping, pgoff_t offset)
{
	struct page *page;

repeat:
	page = find_get_page(mapping, offset);
	if (page && !radix_tree_exception(page)) {
		lock_page(page);
		/* Has the page been truncated? */
		if (unlikely(page->mapping != mapping)) {
			unlock_page(page);
			page_cache_release(page);
			goto repeat;
		}
		VM_BUG_ON(page->index != offset);
	}
	return page;
}
EXPORT_SYMBOL(find_lock_page);

/**
 * find_or_create_page - locate or add a pagecache page
 * @mapping: the page's address_space
 * @index: the page's index into the mapping
 * @gfp_mask: page allocation mode
 *
 * Locates a page in the pagecache.  If the page is not present, a new page
 * is allocated using @gfp_mask and is added to the pagecache and to the VM's
 * LRU list.  The returned page is locked and has its reference count
 * incremented.
 *
 * find_or_create_page() may sleep, even if @gfp_flags specifies an atomic
 * allocation!
 *
 * find_or_create_page() returns the desired page's address, or zero on
 * memory exhaustion.
 */
struct page *find_or_create_page(struct address_space *mapping,
		pgoff_t index, gfp_t gfp_mask)
{
	struct page *page;
	int err;
repeat:
	page = find_lock_page(mapping, index);
	if (!page) {
		page = __page_cache_alloc(gfp_mask);
		if (!page)
			return NULL;
		/*
		 * We want a regular kernel memory (not highmem or DMA etc)
		 * allocation for the radix tree nodes, but we need to honour
		 * the context-specific requirements the caller has asked for.
		 * GFP_RECLAIM_MASK collects those requirements.
		 */
		err = add_to_page_cache_lru(page, mapping, index,
			(gfp_mask & GFP_RECLAIM_MASK));
		if (unlikely(err)) {
			page_cache_release(page);
			page = NULL;
			if (err == -EEXIST)
				goto repeat;
		}
	}
	return page;
}
EXPORT_SYMBOL(find_or_create_page);

/**
 * find_get_pages - gang pagecache lookup
 * @mapping:	The address_space to search
 * @start:	The starting page index
 * @nr_pages:	The maximum number of pages
 * @pages:	Where the resulting pages are placed
 *
 * find_get_pages() will search for and return a group of up to
 * @nr_pages pages in the mapping.  The pages are placed at @pages.
 * find_get_pages() takes a reference against the returned pages.
 *
 * The search returns a group of mapping-contiguous pages with ascending
 * indexes.  There may be holes in the indices due to not-present pages.
 *
 * find_get_pages() returns the number of pages which were found.
 */
unsigned find_get_pages(struct address_space *mapping, pgoff_t start,
			    unsigned int nr_pages, struct page **pages)
{
	struct radix_tree_iter iter;
	void **slot;
	unsigned ret = 0;

	if (unlikely(!nr_pages))
		return 0;

	rcu_read_lock();
restart:
	radix_tree_for_each_slot(slot, &mapping->page_tree, &iter, start) {
		struct page *page;
repeat:
		page = radix_tree_deref_slot(slot);
		if (unlikely(!page))
			continue;

		if (radix_tree_exception(page)) {
			if (radix_tree_deref_retry(page)) {
				/*
				 * Transient condition which can only trigger
				 * when entry at index 0 moves out of or back
				 * to root: none yet gotten, safe to restart.
				 */
				WARN_ON(iter.index);
				goto restart;
			}
			/*
			 * Otherwise, shmem/tmpfs must be storing a swap entry
			 * here as an exceptional entry: so skip over it -
			 * we only reach this from invalidate_mapping_pages().
			 */
			continue;
		}

		if (!page_cache_get_speculative(page))
			goto repeat;

		/* Has the page moved? */
		if (unlikely(page != *slot)) {
			page_cache_release(page);
			goto repeat;
		}

		pages[ret] = page;
		if (++ret == nr_pages)
			break;
	}

	rcu_read_unlock();
	return ret;
}

/**
 * find_get_pages_contig - gang contiguous pagecache lookup
 * @mapping:	The address_space to search
 * @index:	The starting page index
 * @nr_pages:	The maximum number of pages
 * @pages:	Where the resulting pages are placed
 *
 * find_get_pages_contig() works exactly like find_get_pages(), except
 * that the returned number of pages are guaranteed to be contiguous.
 *
 * find_get_pages_contig() returns the number of pages which were found.
 */
unsigned find_get_pages_contig(struct address_space *mapping, pgoff_t index,
			       unsigned int nr_pages, struct page **pages)
{
	struct radix_tree_iter iter;
	void **slot;
	unsigned int ret = 0;

	if (unlikely(!nr_pages))
		return 0;

	rcu_read_lock();
restart:
	radix_tree_for_each_contig(slot, &mapping->page_tree, &iter, index) {
		struct page *page;
repeat:
		page = radix_tree_deref_slot(slot);
		/* The hole, there no reason to continue */
		if (unlikely(!page))
			break;

		if (radix_tree_exception(page)) {
			if (radix_tree_deref_retry(page)) {
				/*
				 * Transient condition which can only trigger
				 * when entry at index 0 moves out of or back
				 * to root: none yet gotten, safe to restart.
				 */
				goto restart;
			}
			/*
			 * Otherwise, shmem/tmpfs must be storing a swap entry
			 * here as an exceptional entry: so stop looking for
			 * contiguous pages.
			 */
			break;
		}

		if (!page_cache_get_speculative(page))
			goto repeat;

		/* Has the page moved? */
		if (unlikely(page != *slot)) {
			page_cache_release(page);
			goto repeat;
		}

		/*
		 * must check mapping and index after taking the ref.
		 * otherwise we can get both false positives and false
		 * negatives, which is just confusing to the caller.
		 */
		if (page->mapping == NULL || page->index != iter.index) {
			page_cache_release(page);
			break;
		}

		pages[ret] = page;
		if (++ret == nr_pages)
			break;
	}
	rcu_read_unlock();
	return ret;
}
EXPORT_SYMBOL(find_get_pages_contig);

/**
 * find_get_pages_tag - find and return pages that match @tag
 * @mapping:	the address_space to search
 * @index:	the starting page index
 * @tag:	the tag index
 * @nr_pages:	the maximum number of pages
 * @pages:	where the resulting pages are placed
 *
 * Like find_get_pages, except we only return pages which are tagged with
 * @tag.   We update @index to index the next page for the traversal.
 */
unsigned find_get_pages_tag(struct address_space *mapping, pgoff_t *index,
			int tag, unsigned int nr_pages, struct page **pages)
{
	struct radix_tree_iter iter;
	void **slot;
	unsigned ret = 0;

	if (unlikely(!nr_pages))
		return 0;

	rcu_read_lock();
restart:
	radix_tree_for_each_tagged(slot, &mapping->page_tree,
				   &iter, *index, tag) {
		struct page *page;
repeat:
		page = radix_tree_deref_slot(slot);
		if (unlikely(!page))
			continue;

		if (radix_tree_exception(page)) {
			if (radix_tree_deref_retry(page)) {
				/*
				 * Transient condition which can only trigger
				 * when entry at index 0 moves out of or back
				 * to root: none yet gotten, safe to restart.
				 */
				goto restart;
			}
			/*
			 * This function is never used on a shmem/tmpfs
			 * mapping, so a swap entry won't be found here.
			 */
			BUG();
		}

		if (!page_cache_get_speculative(page))
			goto repeat;

		/* Has the page moved? */
		if (unlikely(page != *slot)) {
			page_cache_release(page);
			goto repeat;
		}

		pages[ret] = page;
		if (++ret == nr_pages)
			break;
	}

	rcu_read_unlock();

	if (ret)
		*index = pages[ret - 1]->index + 1;

	return ret;
}
EXPORT_SYMBOL(find_get_pages_tag);

/**
 * grab_cache_page_nowait - returns locked page at given index in given cache
 * @mapping: target address_space
 * @index: the page index
 *
 * Same as grab_cache_page(), but do not wait if the page is unavailable.
 * This is intended for speculative data generators, where the data can
 * be regenerated if the page couldn't be grabbed.  This routine should
 * be safe to call while holding the lock for another page.
 *
 * Clear __GFP_FS when allocating the page to avoid recursion into the fs
 * and deadlock against the caller's locked page.
 */
struct page *
grab_cache_page_nowait(struct address_space *mapping, pgoff_t index)
{
	struct page *page = find_get_page(mapping, index);

	if (page) {
		if (trylock_page(page))
			return page;
		page_cache_release(page);
		return NULL;
	}
	page = __page_cache_alloc(mapping_gfp_mask(mapping) & ~__GFP_FS);
	if (page && add_to_page_cache_lru(page, mapping, index, GFP_NOFS)) {
		page_cache_release(page);
		page = NULL;
	}
	return page;
}
EXPORT_SYMBOL(grab_cache_page_nowait);

/*
 * CD/DVDs are error prone. When a medium error occurs, the driver may fail
 * a _large_ part of the i/o request. Imagine the worst scenario:
 *
 *      ---R__________________________________________B__________
 *         ^ reading here                             ^ bad block(assume 4k)
 *
 * read(R) => miss => readahead(R...B) => media error => frustrating retries
 * => failing the whole request => read(R) => read(R+1) =>
 * readahead(R+1...B+1) => bang => read(R+2) => read(R+3) =>
 * readahead(R+3...B+2) => bang => read(R+3) => read(R+4) =>
 * readahead(R+4...B+3) => bang => read(R+4) => read(R+5) => ......
 *
 * It is going insane. Fix it by quickly scaling down the readahead size.
 */
static void shrink_readahead_size_eio(struct file *filp,
					struct file_ra_state *ra)
{
	ra->ra_pages /= 4;
}

/**
 * do_generic_file_read - generic file read routine
 * @filp:	the file to read
 * @ppos:	current file position
 * @desc:	read_descriptor
 * @actor:	read method
 *
 * This is a generic file read routine, and uses the
 * mapping->a_ops->readpage() function for the actual low-level stuff.
 *
 * This is really ugly. But the goto's actually try to clarify some
 * of the logic when it comes to error handling etc.
 */
static void do_generic_file_read(struct file *filp, loff_t *ppos,
		read_descriptor_t *desc, read_actor_t actor)
{
	struct address_space *mapping = filp->f_mapping;
	struct inode *inode = mapping->host;
	struct file_ra_state *ra = &filp->f_ra;
	pgoff_t index;
	pgoff_t last_index;
	pgoff_t prev_index;
	unsigned long offset;      /* offset into pagecache page */
	unsigned int prev_offset;
	int error;

	index = *ppos >> PAGE_CACHE_SHIFT;
	prev_index = ra->prev_pos >> PAGE_CACHE_SHIFT;
	prev_offset = ra->prev_pos & (PAGE_CACHE_SIZE-1);
	last_index = (*ppos + desc->count + PAGE_CACHE_SIZE-1) >> PAGE_CACHE_SHIFT;
	offset = *ppos & ~PAGE_CACHE_MASK;

	for (;;) {
		struct page *page;
		pgoff_t end_index;
		loff_t isize;
		unsigned long nr, ret;

		cond_resched();
find_page:
		page = find_get_page(mapping, index);
		if (!page) {
			page_cache_sync_readahead(mapping,
					ra, filp,
					index, last_index - index);
			page = find_get_page(mapping, index);
			if (unlikely(page == NULL))
				goto no_cached_page;
		}
		if (PageReadahead(page)) {
			page_cache_async_readahead(mapping,
					ra, filp, page,
					index, last_index - index);
		}
		if (!PageUptodate(page)) {
			if (inode->i_blkbits == PAGE_CACHE_SHIFT ||
					!mapping->a_ops->is_partially_uptodate)
				goto page_not_up_to_date;
			if (!trylock_page(page))
				goto page_not_up_to_date;
			/* Did it get truncated before we got the lock? */
			if (!page->mapping)
				goto page_not_up_to_date_locked;
			if (!mapping->a_ops->is_partially_uptodate(page,
								desc, offset))
				goto page_not_up_to_date_locked;
			unlock_page(page);
		}
page_ok:
		/*
		 * i_size must be checked after we know the page is Uptodate.
		 *
		 * Checking i_size after the check allows us to calculate
		 * the correct value for "nr", which means the zero-filled
		 * part of the page is not copied back to userspace (unless
		 * another truncate extends the file - this is desired though).
		 */

		isize = i_size_read(inode);
		end_index = (isize - 1) >> PAGE_CACHE_SHIFT;
		if (unlikely(!isize || index > end_index)) {
			page_cache_release(page);
			goto out;
		}

		/* nr is the maximum number of bytes to copy from this page */
		nr = PAGE_CACHE_SIZE;
		if (index == end_index) {
			nr = ((isize - 1) & ~PAGE_CACHE_MASK) + 1;
			if (nr <= offset) {
				page_cache_release(page);
				goto out;
			}
		}
		nr = nr - offset;

		/* If users can be writing to this page using arbitrary
		 * virtual addresses, take care about potential aliasing
		 * before reading the page on the kernel side.
		 */
		if (mapping_writably_mapped(mapping))
			flush_dcache_page(page);

		/*
		 * When a sequential read accesses a page several times,
		 * only mark it as accessed the first time.
		 */
		if (prev_index != index || offset != prev_offset)
			mark_page_accessed(page);
		prev_index = index;

		/*
		 * Ok, we have the page, and it's up-to-date, so
		 * now we can copy it to user space...
		 *
		 * The actor routine returns how many bytes were actually used..
		 * NOTE! This may not be the same as how much of a user buffer
		 * we filled up (we may be padding etc), so we can only update
		 * "pos" here (the actor routine has to update the user buffer
		 * pointers and the remaining count).
		 */
		ret = actor(desc, page, offset, nr);
		offset += ret;
		index += offset >> PAGE_CACHE_SHIFT;
		offset &= ~PAGE_CACHE_MASK;
		prev_offset = offset;

		page_cache_release(page);
		if (ret == nr && desc->count)
			continue;
		goto out;

page_not_up_to_date:
		/* Get exclusive access to the page ... */
		error = lock_page_killable(page);
		if (unlikely(error))
			goto readpage_error;

page_not_up_to_date_locked:
		/* Did it get truncated before we got the lock? */
		if (!page->mapping) {
			unlock_page(page);
			page_cache_release(page);
			continue;
		}

		/* Did somebody else fill it already? */
		if (PageUptodate(page)) {
			unlock_page(page);
			goto page_ok;
		}

readpage:
		/*
		 * A previous I/O error may have been due to temporary
		 * failures, eg. multipath errors.
		 * PG_error will be set again if readpage fails.
		 */
		ClearPageError(page);
		/* Start the actual read. The read will unlock the page. */
		error = mapping->a_ops->readpage(filp, page);

		if (unlikely(error)) {
			if (error == AOP_TRUNCATED_PAGE) {
				page_cache_release(page);
				goto find_page;
			}
			goto readpage_error;
		}

		if (!PageUptodate(page)) {
			error = lock_page_killable(page);
			if (unlikely(error))
				goto readpage_error;
			if (!PageUptodate(page)) {
				if (page->mapping == NULL) {
					/*
					 * invalidate_mapping_pages got it
					 */
					unlock_page(page);
					page_cache_release(page);
					goto find_page;
				}
				unlock_page(page);
				shrink_readahead_size_eio(filp, ra);
				error = -EIO;
				goto readpage_error;
			}
			unlock_page(page);
		}

		goto page_ok;

readpage_error:
		/* UHHUH! A synchronous read error occurred. Report it */
		desc->error = error;
		page_cache_release(page);
		goto out;

no_cached_page:
		/*
		 * Ok, it wasn't cached, so we need to create a new
		 * page..
		 */
		page = page_cache_alloc_cold(mapping);
		if (!page) {
			desc->error = -ENOMEM;
			goto out;
		}
		error = add_to_page_cache_lru(page, mapping,
						index, GFP_KERNEL);
		if (error) {
			page_cache_release(page);
			if (error == -EEXIST)
				goto find_page;
			desc->error = error;
			goto out;
		}
		goto readpage;
	}

out:
	ra->prev_pos = prev_index;
	ra->prev_pos <<= PAGE_CACHE_SHIFT;
	ra->prev_pos |= prev_offset;

	*ppos = ((loff_t)index << PAGE_CACHE_SHIFT) + offset;
	file_accessed(filp);
}

int file_read_actor(read_descriptor_t *desc, struct page *page,
			unsigned long offset, unsigned long size)
{
	char *kaddr;
	unsigned long left, count = desc->count;

	if (size > count)
		size = count;

	/*
	 * Faults on the destination of a read are common, so do it before
	 * taking the kmap.
	 */
	if (!fault_in_pages_writeable(desc->arg.buf, size)) {
		kaddr = kmap_atomic(page);
		left = __copy_to_user_inatomic(desc->arg.buf,
						kaddr + offset, size);
		kunmap_atomic(kaddr);
		if (left == 0)
			goto success;
	}

	/* Do it the slow way */
	kaddr = kmap(page);
	left = __copy_to_user(desc->arg.buf, kaddr + offset, size);
	kunmap(page);

	if (left) {
		size -= left;
		desc->error = -EFAULT;
	}
success:
	desc->count = count - size;
	desc->written += size;
	desc->arg.buf += size;
	return size;
}

/*
 * Performs necessary checks before doing a write
 * @iov:	io vector request
 * @nr_segs:	number of segments in the iovec
 * @count:	number of bytes to write
 * @access_flags: type of access: %VERIFY_READ or %VERIFY_WRITE
 *
 * Adjust number of segments and amount of bytes to write (nr_segs should be
 * properly initialized first). Returns appropriate error code that caller
 * should return or zero in case that write should be allowed.
 */
int generic_segment_checks(const struct iovec *iov,
			unsigned long *nr_segs, size_t *count, int access_flags)
{
	unsigned long   seg;
	size_t cnt = 0;
	for (seg = 0; seg < *nr_segs; seg++) {
		const struct iovec *iv = &iov[seg];

		/*
		 * If any segment has a negative length, or the cumulative
		 * length ever wraps negative then return -EINVAL.
		 */
		cnt += iv->iov_len;
		if (unlikely((ssize_t)(cnt|iv->iov_len) < 0))
			return -EINVAL;
		if (access_ok(access_flags, iv->iov_base, iv->iov_len))
			continue;
		if (seg == 0)
			return -EFAULT;
		*nr_segs = seg;
		cnt -= iv->iov_len;	/* This segment is no good */
		break;
	}
	*count = cnt;
	return 0;
}
EXPORT_SYMBOL(generic_segment_checks);

/**
 * generic_file_aio_read - generic filesystem read routine
 * @iocb:	kernel I/O control block
 * @iov:	io vector request
 * @nr_segs:	number of segments in the iovec
 * @pos:	current file position
 *
 * This is the "read()" routine for all filesystems
 * that can use the page cache directly.
 */
ssize_t
generic_file_aio_read(struct kiocb *iocb, const struct iovec *iov,
		unsigned long nr_segs, loff_t pos)
{
	struct file *filp = iocb->ki_filp;
	ssize_t retval;
	unsigned long seg = 0;
	size_t count;
	loff_t *ppos = &iocb->ki_pos;

	count = 0;
	retval = generic_segment_checks(iov, &nr_segs, &count, VERIFY_WRITE);
	if (retval)
		return retval;

	/* coalesce the iovecs and go direct-to-BIO for O_DIRECT */
	if (filp->f_flags & O_DIRECT) {
		loff_t size;
		struct address_space *mapping;
		struct inode *inode;

		mapping = filp->f_mapping;
		inode = mapping->host;
		if (!count)
			goto out; /* skip atime */
		size = i_size_read(inode);
		if (pos < size) {
			retval = filemap_write_and_wait_range(mapping, pos,
					pos + iov_length(iov, nr_segs) - 1);
			if (!retval) {
				retval = mapping->a_ops->direct_IO(READ, iocb,
							iov, pos, nr_segs);
			}
			if (retval > 0) {
				*ppos = pos + retval;
				count -= retval;
			}

			/*
			 * Btrfs can have a short DIO read if we encounter
			 * compressed extents, so if there was an error, or if
			 * we've already read everything we wanted to, or if
			 * there was a short read because we hit EOF, go ahead
			 * and return.  Otherwise fallthrough to buffered io for
			 * the rest of the read.
			 */
			if (retval < 0 || !count || *ppos >= size) {
				file_accessed(filp);
				goto out;
			}
		}
	}

	count = retval;
	for (seg = 0; seg < nr_segs; seg++) {
		read_descriptor_t desc;
		loff_t offset = 0;

		/*
		 * If we did a short DIO read we need to skip the section of the
		 * iov that we've already read data into.
		 */
		if (count) {
			if (count > iov[seg].iov_len) {
				count -= iov[seg].iov_len;
				continue;
			}
			offset = count;
			count = 0;
		}

		desc.written = 0;
		desc.arg.buf = iov[seg].iov_base + offset;
		desc.count = iov[seg].iov_len - offset;
		if (desc.count == 0)
			continue;
		desc.error = 0;
		do_generic_file_read(filp, ppos, &desc, file_read_actor);
		retval += desc.written;
		if (desc.error) {
			retval = retval ?: desc.error;
			break;
		}
		if (desc.count > 0)
			break;
	}
out:
	return retval;
}
EXPORT_SYMBOL(generic_file_aio_read);

#ifdef CONFIG_MMU
/**
 * page_cache_read - adds requested page to the page cache if not already there
 * @file:	file to read
 * @offset:	page index
 *
 * This adds the requested page to the page cache if it isn't already there,
 * and schedules an I/O to read in its contents from disk.
 */
static int page_cache_read(struct file *file, pgoff_t offset)
{
	struct address_space *mapping = file->f_mapping;
	struct page *page; 
	int ret;

	do {
		page = page_cache_alloc_cold(mapping);
		if (!page)
			return -ENOMEM;

		ret = add_to_page_cache_lru(page, mapping, offset, GFP_KERNEL);
		if (ret == 0)
			ret = mapping->a_ops->readpage(file, page);
		else if (ret == -EEXIST)
			ret = 0; /* losing race to add is OK */

		page_cache_release(page);

	} while (ret == AOP_TRUNCATED_PAGE);
		
	return ret;
}

#define MMAP_LOTSAMISS  (100)

/*
 * Synchronous readahead happens when we don't even find
 * a page in the page cache at all.
 */
static void do_sync_mmap_readahead(struct vm_area_struct *vma,
				   struct file_ra_state *ra,
				   struct file *file,
				   pgoff_t offset)
{
	unsigned long ra_pages;
	struct address_space *mapping = file->f_mapping;

	/* If we don't want any read-ahead, don't bother */
	if (VM_RandomReadHint(vma))
		return;
	if (!ra->ra_pages)
		return;

	if (VM_SequentialReadHint(vma)) {
		page_cache_sync_readahead(mapping, ra, file, offset,
					  ra->ra_pages);
		return;
	}

	/* Avoid banging the cache line if not needed */
	if (ra->mmap_miss < MMAP_LOTSAMISS * 10)
		ra->mmap_miss++;

	/*
	 * Do we miss much more than hit in this file? If so,
	 * stop bothering with read-ahead. It will only hurt.
	 */
	if (ra->mmap_miss > MMAP_LOTSAMISS)
		return;

	/*
	 * mmap read-around
	 */
	ra_pages = max_sane_readahead(ra->ra_pages);
	ra->start = max_t(long, 0, offset - ra_pages / 2);
	ra->size = ra_pages;
	ra->async_size = ra_pages / 4;
	ra_submit(ra, mapping, file);
}

/*
 * Asynchronous readahead happens when we find the page and PG_readahead,
 * so we want to possibly extend the readahead further..
 */
static void do_async_mmap_readahead(struct vm_area_struct *vma,
				    struct file_ra_state *ra,
				    struct file *file,
				    struct page *page,
				    pgoff_t offset)
{
	struct address_space *mapping = file->f_mapping;

	/* If we don't want any read-ahead, don't bother */
	if (VM_RandomReadHint(vma))
		return;
	if (ra->mmap_miss > 0)
		ra->mmap_miss--;
	if (PageReadahead(page))
		page_cache_async_readahead(mapping, ra, file,
					   page, offset, ra->ra_pages);
}

/**
 * filemap_fault - read in file data for page fault handling
 * @vma:	vma in which the fault was taken
 * @vmf:	struct vm_fault containing details of the fault
 *
 * filemap_fault() is invoked via the vma operations vector for a
 * mapped memory region to read in file data during a page fault.
 *
 * The goto's are kind of ugly, but this streamlines the normal case of having
 * it in the page cache, and handles the special cases reasonably without
 * having a lot of duplicated code.
 */
int filemap_fault(struct vm_area_struct *vma, struct vm_fault *vmf)
{
	int error;
	struct file *file = vma->vm_file;
	struct address_space *mapping = file->f_mapping;
	struct file_ra_state *ra = &file->f_ra;
	struct inode *inode = mapping->host;
	pgoff_t offset = vmf->pgoff;
	struct page *page;
	pgoff_t size;
	int ret = 0;

	size = (i_size_read(inode) + PAGE_CACHE_SIZE - 1) >> PAGE_CACHE_SHIFT;
	if (offset >= size)
		return VM_FAULT_SIGBUS;

	/*
	 * Do we have something in the page cache already?
	 */
	page = find_get_page(mapping, offset);
	if (likely(page)) {
		/*
		 * We found the page, so try async readahead before
		 * waiting for the lock.
		 */
		do_async_mmap_readahead(vma, ra, file, page, offset);
	} else {
		/* No page in the page cache at all */
		do_sync_mmap_readahead(vma, ra, file, offset);
		count_vm_event(PGMAJFAULT);
		mem_cgroup_count_vm_event(vma->vm_mm, PGMAJFAULT);
		ret = VM_FAULT_MAJOR;
retry_find:
		page = find_get_page(mapping, offset);
		if (!page)
			goto no_cached_page;
	}

	if (!lock_page_or_retry(page, vma->vm_mm, vmf->flags)) {
		page_cache_release(page);
		return ret | VM_FAULT_RETRY;
	}

	/* Did it get truncated? */
	if (unlikely(page->mapping != mapping)) {
		unlock_page(page);
		put_page(page);
		goto retry_find;
	}
	VM_BUG_ON(page->index != offset);

	/*
	 * We have a locked page in the page cache, now we need to check
	 * that it's up-to-date. If not, it is going to be due to an error.
	 */
	if (unlikely(!PageUptodate(page)))
		goto page_not_uptodate;

	/*
	 * Found the page and have a reference on it.
	 * We must recheck i_size under page lock.
	 */
	size = (i_size_read(inode) + PAGE_CACHE_SIZE - 1) >> PAGE_CACHE_SHIFT;
	if (unlikely(offset >= size)) {
		unlock_page(page);
		page_cache_release(page);
		return VM_FAULT_SIGBUS;
	}

	vmf->page = page;
	return ret | VM_FAULT_LOCKED;

no_cached_page:
	/*
	 * We're only likely to ever get here if MADV_RANDOM is in
	 * effect.
	 */
	error = page_cache_read(file, offset);

	/*
	 * The page we want has now been added to the page cache.
	 * In the unlikely event that someone removed it in the
	 * meantime, we'll just come back here and read it again.
	 */
	if (error >= 0)
		goto retry_find;

	/*
	 * An error return from page_cache_read can result if the
	 * system is low on memory, or a problem occurs while trying
	 * to schedule I/O.
	 */
	if (error == -ENOMEM)
		return VM_FAULT_OOM;
	return VM_FAULT_SIGBUS;

page_not_uptodate:
	/*
	 * Umm, take care of errors if the page isn't up-to-date.
	 * Try to re-read it _once_. We do this synchronously,
	 * because there really aren't any performance issues here
	 * and we need to check for errors.
	 */
	ClearPageError(page);
	error = mapping->a_ops->readpage(file, page);
	if (!error) {
		wait_on_page_locked(page);
		if (!PageUptodate(page))
			error = -EIO;
	}
	page_cache_release(page);

	if (!error || error == AOP_TRUNCATED_PAGE)
		goto retry_find;

	/* Things didn't work out. Return zero to tell the mm layer so. */
	shrink_readahead_size_eio(file, ra);
	return VM_FAULT_SIGBUS;
}
EXPORT_SYMBOL(filemap_fault);

int filemap_page_mkwrite(struct vm_area_struct *vma, struct vm_fault *vmf)
{
	struct page *page = vmf->page;
	struct inode *inode = vma->vm_file->f_path.dentry->d_inode;
	int ret = VM_FAULT_LOCKED;

	sb_start_pagefault(inode->i_sb);
	file_update_time(vma->vm_file);
	lock_page(page);
	if (page->mapping != inode->i_mapping) {
		unlock_page(page);
		ret = VM_FAULT_NOPAGE;
		goto out;
	}
	/*
	 * We mark the page dirty already here so that when freeze is in
	 * progress, we are guaranteed that writeback during freezing will
	 * see the dirty page and writeprotect it again.
	 */
	set_page_dirty(page);
out:
	sb_end_pagefault(inode->i_sb);
	return ret;
}
EXPORT_SYMBOL(filemap_page_mkwrite);

const struct vm_operations_struct generic_file_vm_ops = {
	.fault		= filemap_fault,
	.page_mkwrite	= filemap_page_mkwrite,
};

/* This is used for a general mmap of a disk file */

int generic_file_mmap(struct file * file, struct vm_area_struct * vma)
{
	struct address_space *mapping = file->f_mapping;

	if (!mapping->a_ops->readpage)
		return -ENOEXEC;
	file_accessed(file);
	vma->vm_ops = &generic_file_vm_ops;
	vma->vm_flags |= VM_CAN_NONLINEAR;
	return 0;
}

/*
 * This is for filesystems which do not implement ->writepage.
 */
int generic_file_readonly_mmap(struct file *file, struct vm_area_struct *vma)
{
	if ((vma->vm_flags & VM_SHARED) && (vma->vm_flags & VM_MAYWRITE))
		return -EINVAL;
	return generic_file_mmap(file, vma);
}
#else
int generic_file_mmap(struct file * file, struct vm_area_struct * vma)
{
	return -ENOSYS;
}
int generic_file_readonly_mmap(struct file * file, struct vm_area_struct * vma)
{
	return -ENOSYS;
}
#endif /* CONFIG_MMU */

EXPORT_SYMBOL(generic_file_mmap);
EXPORT_SYMBOL(generic_file_readonly_mmap);

static struct page *__read_cache_page(struct address_space *mapping,
				pgoff_t index,
				int (*filler)(void *, struct page *),
				void *data,
				gfp_t gfp)
{
	struct page *page;
	int err;
repeat:
	page = find_get_page(mapping, index);
	if (!page) {
		page = __page_cache_alloc(gfp | __GFP_COLD);
		if (!page)
			return ERR_PTR(-ENOMEM);
		err = add_to_page_cache_lru(page, mapping, index, gfp);
		if (unlikely(err)) {
			page_cache_release(page);
			if (err == -EEXIST)
				goto repeat;
			/* Presumably ENOMEM for radix tree node */
			return ERR_PTR(err);
		}
		err = filler(data, page);
		if (err < 0) {
			page_cache_release(page);
			page = ERR_PTR(err);
		}
	}
	return page;
}

static struct page *do_read_cache_page(struct address_space *mapping,
				pgoff_t index,
				int (*filler)(void *, struct page *),
				void *data,
				gfp_t gfp)

{
	struct page *page;
	int err;

retry:
	page = __read_cache_page(mapping, index, filler, data, gfp);
	if (IS_ERR(page))
		return page;
	if (PageUptodate(page))
		goto out;

	lock_page(page);
	if (!page->mapping) {
		unlock_page(page);
		page_cache_release(page);
		goto retry;
	}
	if (PageUptodate(page)) {
		unlock_page(page);
		goto out;
	}
	err = filler(data, page);
	if (err < 0) {
		page_cache_release(page);
		return ERR_PTR(err);
	}
out:
	mark_page_accessed(page);
	return page;
}

/**
 * read_cache_page_async - read into page cache, fill it if needed
 * @mapping:	the page's address_space
 * @index:	the page index
 * @filler:	function to perform the read
 * @data:	first arg to filler(data, page) function, often left as NULL
 *
 * Same as read_cache_page, but don't wait for page to become unlocked
 * after submitting it to the filler.
 *
 * Read into the page cache. If a page already exists, and PageUptodate() is
 * not set, try to fill the page but don't wait for it to become unlocked.
 *
 * If the page does not get brought uptodate, return -EIO.
 */
struct page *read_cache_page_async(struct address_space *mapping,
				pgoff_t index,
				int (*filler)(void *, struct page *),
				void *data)
{
	return do_read_cache_page(mapping, index, filler, data, mapping_gfp_mask(mapping));
}
EXPORT_SYMBOL(read_cache_page_async);

static struct page *wait_on_page_read(struct page *page)
{
	if (!IS_ERR(page)) {
		wait_on_page_locked(page);
		if (!PageUptodate(page)) {
			page_cache_release(page);
			page = ERR_PTR(-EIO);
		}
	}
	return page;
}

/**
 * read_cache_page_gfp - read into page cache, using specified page allocation flags.
 * @mapping:	the page's address_space
 * @index:	the page index
 * @gfp:	the page allocator flags to use if allocating
 *
 * This is the same as "read_mapping_page(mapping, index, NULL)", but with
 * any new page allocations done using the specified allocation flags.
 *
 * If the page does not get brought uptodate, return -EIO.
 */
struct page *read_cache_page_gfp(struct address_space *mapping,
				pgoff_t index,
				gfp_t gfp)
{
	filler_t *filler = (filler_t *)mapping->a_ops->readpage;

	return wait_on_page_read(do_read_cache_page(mapping, index, filler, NULL, gfp));
}
EXPORT_SYMBOL(read_cache_page_gfp);

/**
 * read_cache_page - read into page cache, fill it if needed
 * @mapping:	the page's address_space
 * @index:	the page index
 * @filler:	function to perform the read
 * @data:	first arg to filler(data, page) function, often left as NULL
 *
 * Read into the page cache. If a page already exists, and PageUptodate() is
 * not set, try to fill the page then wait for it to become unlocked.
 *
 * If the page does not get brought uptodate, return -EIO.
 */
struct page *read_cache_page(struct address_space *mapping,
				pgoff_t index,
				int (*filler)(void *, struct page *),
				void *data)
{
	return wait_on_page_read(read_cache_page_async(mapping, index, filler, data));
}
EXPORT_SYMBOL(read_cache_page);

static size_t __iovec_copy_from_user_inatomic(char *vaddr,
			const struct iovec *iov, size_t base, size_t bytes)
{
	size_t copied = 0, left = 0;

	while (bytes) {
		char __user *buf = iov->iov_base + base;
		int copy = min(bytes, iov->iov_len - base);

		base = 0;
		left = __copy_from_user_inatomic(vaddr, buf, copy);
		copied += copy;
		bytes -= copy;
		vaddr += copy;
		iov++;

		if (unlikely(left))
			break;
	}
	return copied - left;
}

/*
 * Copy as much as we can into the page and return the number of bytes which
 * were successfully copied.  If a fault is encountered then return the number of
 * bytes which were copied.
 */
size_t iov_iter_copy_from_user_atomic(struct page *page,
		struct iov_iter *i, unsigned long offset, size_t bytes)
{
	char *kaddr;
	size_t copied;

	BUG_ON(!in_atomic());
	kaddr = kmap_atomic(page);
	if (likely(i->nr_segs == 1)) {
		int left;
		char __user *buf = i->iov->iov_base + i->iov_offset;
		left = __copy_from_user_inatomic(kaddr + offset, buf, bytes);
		copied = bytes - left;
	} else {
		copied = __iovec_copy_from_user_inatomic(kaddr + offset,
						i->iov, i->iov_offset, bytes);
	}
	kunmap_atomic(kaddr);

	return copied;
}
EXPORT_SYMBOL(iov_iter_copy_from_user_atomic);

/*
 * This has the same sideeffects and return value as
 * iov_iter_copy_from_user_atomic().
 * The difference is that it attempts to resolve faults.
 * Page must not be locked.
 */
size_t iov_iter_copy_from_user(struct page *page,
		struct iov_iter *i, unsigned long offset, size_t bytes)
{
	char *kaddr;
	size_t copied;

	kaddr = kmap(page);
	if (likely(i->nr_segs == 1)) {
		int left;
		char __user *buf = i->iov->iov_base + i->iov_offset;
		left = __copy_from_user(kaddr + offset, buf, bytes);
		copied = bytes - left;
	} else {
		copied = __iovec_copy_from_user_inatomic(kaddr + offset,
						i->iov, i->iov_offset, bytes);
	}
	kunmap(page);
	return copied;
}
EXPORT_SYMBOL(iov_iter_copy_from_user);

void iov_iter_advance(struct iov_iter *i, size_t bytes)
{
	BUG_ON(i->count < bytes);

	if (likely(i->nr_segs == 1)) {
		i->iov_offset += bytes;
		i->count -= bytes;
	} else {
		const struct iovec *iov = i->iov;
		size_t base = i->iov_offset;
		unsigned long nr_segs = i->nr_segs;

		/*
		 * The !iov->iov_len check ensures we skip over unlikely
		 * zero-length segments (without overruning the iovec).
		 */
		while (bytes || unlikely(i->count && !iov->iov_len)) {
			int copy;

			copy = min(bytes, iov->iov_len - base);
			BUG_ON(!i->count || i->count < copy);
			i->count -= copy;
			bytes -= copy;
			base += copy;
			if (iov->iov_len == base) {
				iov++;
				nr_segs--;
				base = 0;
			}
		}
		i->iov = iov;
		i->iov_offset = base;
		i->nr_segs = nr_segs;
	}
}
EXPORT_SYMBOL(iov_iter_advance);

/*
 * Fault in the first iovec of the given iov_iter, to a maximum length
 * of bytes. Returns 0 on success, or non-zero if the memory could not be
 * accessed (ie. because it is an invalid address).
 *
 * writev-intensive code may want this to prefault several iovecs -- that
 * would be possible (callers must not rely on the fact that _only_ the
 * first iovec will be faulted with the current implementation).
 */
int iov_iter_fault_in_readable(struct iov_iter *i, size_t bytes)
{
	char __user *buf = i->iov->iov_base + i->iov_offset;
	bytes = min(bytes, i->iov->iov_len - i->iov_offset);
	return fault_in_pages_readable(buf, bytes);
}
EXPORT_SYMBOL(iov_iter_fault_in_readable);

/*
 * Return the count of just the current iov_iter segment.
 */
size_t iov_iter_single_seg_count(struct iov_iter *i)
{
	const struct iovec *iov = i->iov;
	if (i->nr_segs == 1)
		return i->count;
	else
		return min(i->count, iov->iov_len - i->iov_offset);
}
EXPORT_SYMBOL(iov_iter_single_seg_count);

/*
 * Performs necessary checks before doing a write
 *
 * Can adjust writing position or amount of bytes to write.
 * Returns appropriate error code that caller should return or
 * zero in case that write should be allowed.
 */
inline int generic_write_checks(struct file *file, loff_t *pos, size_t *count, int isblk)
{
	struct inode *inode = file->f_mapping->host;
	unsigned long limit = rlimit(RLIMIT_FSIZE);

        if (unlikely(*pos < 0))
                return -EINVAL;

	if (!isblk) {
		/* FIXME: this is for backwards compatibility with 2.4 */
		if (file->f_flags & O_APPEND)
                        *pos = i_size_read(inode);

		if (limit != RLIM_INFINITY) {
			if (*pos >= limit) {
				send_sig(SIGXFSZ, current, 0);
				return -EFBIG;
			}
			if (*count > limit - (typeof(limit))*pos) {
				*count = limit - (typeof(limit))*pos;
			}
		}
	}

	/*
	 * LFS rule
	 */
	if (unlikely(*pos + *count > MAX_NON_LFS &&
				!(file->f_flags & O_LARGEFILE))) {
		if (*pos >= MAX_NON_LFS) {
			return -EFBIG;
		}
		if (*count > MAX_NON_LFS - (unsigned long)*pos) {
			*count = MAX_NON_LFS - (unsigned long)*pos;
		}
	}

	/*
	 * Are we about to exceed the fs block limit ?
	 *
	 * If we have written data it becomes a short write.  If we have
	 * exceeded without writing data we send a signal and return EFBIG.
	 * Linus frestrict idea will clean these up nicely..
	 */
	if (likely(!isblk)) {
		if (unlikely(*pos >= inode->i_sb->s_maxbytes)) {
			if (*count || *pos > inode->i_sb->s_maxbytes) {
				return -EFBIG;
			}
			/* zero-length writes at ->s_maxbytes are OK */
		}

		if (unlikely(*pos + *count > inode->i_sb->s_maxbytes))
			*count = inode->i_sb->s_maxbytes - *pos;
	} else {
#ifdef CONFIG_BLOCK
		loff_t isize;
		if (bdev_read_only(I_BDEV(inode)))
			return -EPERM;
		isize = i_size_read(inode);
		if (*pos >= isize) {
			if (*count || *pos > isize)
				return -ENOSPC;
		}

		if (*pos + *count > isize)
			*count = isize - *pos;
#else
		return -EPERM;
#endif
	}
	return 0;
}
EXPORT_SYMBOL(generic_write_checks);

int pagecache_write_begin(struct file *file, struct address_space *mapping,
				loff_t pos, unsigned len, unsigned flags,
				struct page **pagep, void **fsdata)
{
	const struct address_space_operations *aops = mapping->a_ops;

	return aops->write_begin(file, mapping, pos, len, flags,
							pagep, fsdata);
}
EXPORT_SYMBOL(pagecache_write_begin);

int pagecache_write_end(struct file *file, struct address_space *mapping,
				loff_t pos, unsigned len, unsigned copied,
				struct page *page, void *fsdata)
{
	const struct address_space_operations *aops = mapping->a_ops;

	mark_page_accessed(page);
	return aops->write_end(file, mapping, pos, len, copied, page, fsdata);
}
EXPORT_SYMBOL(pagecache_write_end);

ssize_t
generic_file_direct_write(struct kiocb *iocb, const struct iovec *iov,
		unsigned long *nr_segs, loff_t pos, loff_t *ppos,
		size_t count, size_t ocount)
{
	struct file	*file = iocb->ki_filp;
	struct address_space *mapping = file->f_mapping;
	struct inode	*inode = mapping->host;
	ssize_t		written;
	size_t		write_len;
	pgoff_t		end;

	if (count != ocount)
		*nr_segs = iov_shorten((struct iovec *)iov, *nr_segs, count);

	write_len = iov_length(iov, *nr_segs);
	end = (pos + write_len - 1) >> PAGE_CACHE_SHIFT;

	written = filemap_write_and_wait_range(mapping, pos, pos + write_len - 1);
	if (written)
		goto out;

	/*
	 * After a write we want buffered reads to be sure to go to disk to get
	 * the new data.  We invalidate clean cached page from the region we're
	 * about to write.  We do this *before* the write so that we can return
	 * without clobbering -EIOCBQUEUED from ->direct_IO().
	 */
	if (mapping->nrpages) {
		written = invalidate_inode_pages2_range(mapping,
					pos >> PAGE_CACHE_SHIFT, end);
		/*
		 * If a page can not be invalidated, return 0 to fall back
		 * to buffered write.
		 */
		if (written) {
			if (written == -EBUSY)
				return 0;
			goto out;
		}
	}

	written = mapping->a_ops->direct_IO(WRITE, iocb, iov, pos, *nr_segs);

	/*
	 * Finally, try again to invalidate clean pages which might have been
	 * cached by non-direct readahead, or faulted in by get_user_pages()
	 * if the source of the write was an mmap'ed region of the file
	 * we're writing.  Either one is a pretty crazy thing to do,
	 * so we don't support it 100%.  If this invalidation
	 * fails, tough, the write still worked...
	 */
	if (mapping->nrpages) {
		invalidate_inode_pages2_range(mapping,
					      pos >> PAGE_CACHE_SHIFT, end);
	}

	if (written > 0) {
		pos += written;
		if (pos > i_size_read(inode) && !S_ISBLK(inode->i_mode)) {
			i_size_write(inode, pos);
			mark_inode_dirty(inode);
		}
		*ppos = pos;
	}
out:
	return written;
}
EXPORT_SYMBOL(generic_file_direct_write);

/*
 * Find or create a page at the given pagecache position. Return the locked
 * page. This function is specifically for buffered writes.
 */
struct page *grab_cache_page_write_begin(struct address_space *mapping,
					pgoff_t index, unsigned flags)
{
	int status;
	gfp_t gfp_mask;
	struct page *page;
	gfp_t gfp_notmask = 0;

	gfp_mask = mapping_gfp_mask(mapping);
	if (mapping_cap_account_dirty(mapping))
		gfp_mask |= __GFP_WRITE;
	if (flags & AOP_FLAG_NOFS)
		gfp_notmask = __GFP_FS;
repeat:
	page = find_lock_page(mapping, index);
	if (page)
		goto found;

	page = __page_cache_alloc(gfp_mask & ~gfp_notmask);
	if (!page)
		return NULL;
	status = add_to_page_cache_lru(page, mapping, index,
						GFP_KERNEL & ~gfp_notmask);
	if (unlikely(status)) {
		page_cache_release(page);
		if (status == -EEXIST)
			goto repeat;
		return NULL;
	}
found:
	wait_on_page_writeback(page);
	return page;
}
EXPORT_SYMBOL(grab_cache_page_write_begin);

static ssize_t generic_perform_write(struct file *file,
				struct iov_iter *i, loff_t pos)
{
	struct address_space *mapping = file->f_mapping;
	const struct address_space_operations *a_ops = mapping->a_ops;
	long status = 0;
	ssize_t written = 0;
	unsigned int flags = 0;

	/*
	 * Copies from kernel address space cannot fail (NFSD is a big user).
	 */
	if (segment_eq(get_fs(), KERNEL_DS))
		flags |= AOP_FLAG_UNINTERRUPTIBLE;

	do {
		struct page *page;
		unsigned long offset;	/* Offset into pagecache page */
		unsigned long bytes;	/* Bytes to write to page */
		size_t copied;		/* Bytes copied from user */
		void *fsdata;

		offset = (pos & (PAGE_CACHE_SIZE - 1));
		bytes = min_t(unsigned long, PAGE_CACHE_SIZE - offset,
						iov_iter_count(i));

again:
		/*
		 * Bring in the user page that we will copy from _first_.
		 * Otherwise there's a nasty deadlock on copying from the
		 * same page as we're writing to, without it being marked
		 * up-to-date.
		 *
		 * Not only is this an optimisation, but it is also required
		 * to check that the address is actually valid, when atomic
		 * usercopies are used, below.
		 */
		if (unlikely(iov_iter_fault_in_readable(i, bytes))) {
			status = -EFAULT;
			break;
		}

		status = a_ops->write_begin(file, mapping, pos, bytes, flags,
						&page, &fsdata);
		if (unlikely(status))
			break;

		if (mapping_writably_mapped(mapping))
			flush_dcache_page(page);

		pagefault_disable();
		copied = iov_iter_copy_from_user_atomic(page, i, offset, bytes);
		pagefault_enable();
		flush_dcache_page(page);

		mark_page_accessed(page);
		status = a_ops->write_end(file, mapping, pos, bytes, copied,
						page, fsdata);
		if (unlikely(status < 0))
			break;
		copied = status;

		cond_resched();

		iov_iter_advance(i, copied);
		if (unlikely(copied == 0)) {
			/*
			 * If we were unable to copy any data at all, we must
			 * fall back to a single segment length write.
			 *
			 * If we didn't fallback here, we could livelock
			 * because not all segments in the iov can be copied at
			 * once without a pagefault.
			 */
			bytes = min_t(unsigned long, PAGE_CACHE_SIZE - offset,
						iov_iter_single_seg_count(i));
			goto again;
		}
		pos += copied;
		written += copied;

		balance_dirty_pages_ratelimited(mapping);
		if (fatal_signal_pending(current)) {
			status = -EINTR;
			break;
		}
	} while (iov_iter_count(i));

	return written ? written : status;
}

ssize_t
generic_file_buffered_write(struct kiocb *iocb, const struct iovec *iov,
		unsigned long nr_segs, loff_t pos, loff_t *ppos,
		size_t count, ssize_t written)
{
	struct file *file = iocb->ki_filp;
	ssize_t status;
	struct iov_iter i;

	iov_iter_init(&i, iov, nr_segs, count, written);
	status = generic_perform_write(file, &i, pos);

	if (likely(status >= 0)) {
		written += status;
		*ppos = pos + status;
  	}
	
	return written ? written : status;
}
EXPORT_SYMBOL(generic_file_buffered_write);

/**
 * __generic_file_aio_write - write data to a file
 * @iocb:	IO state structure (file, offset, etc.)
 * @iov:	vector with data to write
 * @nr_segs:	number of segments in the vector
 * @ppos:	position where to write
 *
 * This function does all the work needed for actually writing data to a
 * file. It does all basic checks, removes SUID from the file, updates
 * modification times and calls proper subroutines depending on whether we
 * do direct IO or a standard buffered write.
 *
 * It expects i_mutex to be grabbed unless we work on a block device or similar
 * object which does not need locking at all.
 *
 * This function does *not* take care of syncing data in case of O_SYNC write.
 * A caller has to handle it. This is mainly due to the fact that we want to
 * avoid syncing under i_mutex.
 */
ssize_t __generic_file_aio_write(struct kiocb *iocb, const struct iovec *iov,
				 unsigned long nr_segs, loff_t *ppos)
{
	struct file *file = iocb->ki_filp;
	struct address_space * mapping = file->f_mapping;
	size_t ocount;		/* original count */
	size_t count;		/* after file limit checks */
	struct inode 	*inode = mapping->host;
	loff_t		pos;
	ssize_t		written;
	ssize_t		err;

	ocount = 0;
	err = generic_segment_checks(iov, &nr_segs, &ocount, VERIFY_READ);
	if (err)
		return err;

	count = ocount;
	pos = *ppos;

	/* We can write back this queue in page reclaim */
	current->backing_dev_info = mapping->backing_dev_info;
	written = 0;

	err = generic_write_checks(file, &pos, &count, S_ISBLK(inode->i_mode));
	if (err)
		goto out;

	if (count == 0)
		goto out;

	err = file_remove_suid(file);
	if (err)
		goto out;

	err = file_update_time(file);
	if (err)
		goto out;

	/* coalesce the iovecs and go direct-to-BIO for O_DIRECT */
	if (unlikely(file->f_flags & O_DIRECT)) {
		loff_t endbyte;
		ssize_t written_buffered;

		written = generic_file_direct_write(iocb, iov, &nr_segs, pos,
							ppos, count, ocount);
		if (written < 0 || written == count)
			goto out;
		/*
		 * direct-io write to a hole: fall through to buffered I/O
		 * for completing the rest of the request.
		 */
		pos += written;
		count -= written;
		written_buffered = generic_file_buffered_write(iocb, iov,
						nr_segs, pos, ppos, count,
						written);
		/*
		 * If generic_file_buffered_write() retuned a synchronous error
		 * then we want to return the number of bytes which were
		 * direct-written, or the error code if that was zero.  Note
		 * that this differs from normal direct-io semantics, which
		 * will return -EFOO even if some bytes were written.
		 */
		if (written_buffered < 0) {
			err = written_buffered;
			goto out;
		}

		/*
		 * We need to ensure that the page cache pages are written to
		 * disk and invalidated to preserve the expected O_DIRECT
		 * semantics.
		 */
		endbyte = pos + written_buffered - written - 1;
		err = filemap_write_and_wait_range(file->f_mapping, pos, endbyte);
		if (err == 0) {
			written = written_buffered;
			invalidate_mapping_pages(mapping,
						 pos >> PAGE_CACHE_SHIFT,
						 endbyte >> PAGE_CACHE_SHIFT);
		} else {
			/*
			 * We don't know how much we wrote, so just return
			 * the number of bytes which were direct-written
			 */
		}
	} else {
		written = generic_file_buffered_write(iocb, iov, nr_segs,
				pos, ppos, count, written);
	}
out:
	current->backing_dev_info = NULL;
	return written ? written : err;
}
EXPORT_SYMBOL(__generic_file_aio_write);

/**
 * generic_file_aio_write - write data to a file
 * @iocb:	IO state structure
 * @iov:	vector with data to write
 * @nr_segs:	number of segments in the vector
 * @pos:	position in file where to write
 *
 * This is a wrapper around __generic_file_aio_write() to be used by most
 * filesystems. It takes care of syncing the file in case of O_SYNC file
 * and acquires i_mutex as needed.
 */
ssize_t generic_file_aio_write(struct kiocb *iocb, const struct iovec *iov,
		unsigned long nr_segs, loff_t pos)
{
	struct file *file = iocb->ki_filp;
	struct inode *inode = file->f_mapping->host;
	ssize_t ret;

	BUG_ON(iocb->ki_pos != pos);

	sb_start_write(inode->i_sb);
	mutex_lock(&inode->i_mutex);
	ret = __generic_file_aio_write(iocb, iov, nr_segs, &iocb->ki_pos);
	mutex_unlock(&inode->i_mutex);

	if (ret > 0 || ret == -EIOCBQUEUED) {
		ssize_t err;

		err = generic_write_sync(file, pos, ret);
		if (err < 0 && ret > 0)
			ret = err;
	}
<<<<<<< HEAD
	blk_finish_plug(&plug);
=======
>>>>>>> 9450d57e
	sb_end_write(inode->i_sb);
	return ret;
}
EXPORT_SYMBOL(generic_file_aio_write);

/**
 * try_to_release_page() - release old fs-specific metadata on a page
 *
 * @page: the page which the kernel is trying to free
 * @gfp_mask: memory allocation flags (and I/O mode)
 *
 * The address_space is to try to release any data against the page
 * (presumably at page->private).  If the release was successful, return `1'.
 * Otherwise return zero.
 *
 * This may also be called if PG_fscache is set on a page, indicating that the
 * page is known to the local caching routines.
 *
 * The @gfp_mask argument specifies whether I/O may be performed to release
 * this page (__GFP_IO), and whether the call may block (__GFP_WAIT & __GFP_FS).
 *
 */
int try_to_release_page(struct page *page, gfp_t gfp_mask)
{
	struct address_space * const mapping = page->mapping;

	BUG_ON(!PageLocked(page));
	if (PageWriteback(page))
		return 0;

	if (mapping && mapping->a_ops->releasepage)
		return mapping->a_ops->releasepage(page, gfp_mask);
	return try_to_free_buffers(page);
}

EXPORT_SYMBOL(try_to_release_page);<|MERGE_RESOLUTION|>--- conflicted
+++ resolved
@@ -2539,10 +2539,6 @@
 		if (err < 0 && ret > 0)
 			ret = err;
 	}
-<<<<<<< HEAD
-	blk_finish_plug(&plug);
-=======
->>>>>>> 9450d57e
 	sb_end_write(inode->i_sb);
 	return ret;
 }
