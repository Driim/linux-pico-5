/*
 * rt5645.c  --  RT5645 ALSA SoC audio codec driver
 *
 * Copyright 2013 Realtek Semiconductor Corp.
 * Author: Bard Liao <bardliao@realtek.com>
 *
 * This program is free software; you can redistribute it and/or modify
 * it under the terms of the GNU General Public License version 2 as
 * published by the Free Software Foundation.
 */

#include <linux/module.h>
#include <linux/moduleparam.h>
#include <linux/init.h>
#include <linux/delay.h>
#include <linux/pm.h>
#include <linux/i2c.h>
#include <linux/platform_device.h>
#include <linux/spi/spi.h>
#include <linux/gpio.h>
#include <linux/gpio/consumer.h>
#include <linux/acpi.h>
#include <linux/dmi.h>
#include <linux/regulator/consumer.h>
#include <sound/core.h>
#include <sound/pcm.h>
#include <sound/pcm_params.h>
#include <sound/jack.h>
#include <sound/soc.h>
#include <sound/soc-dapm.h>
#include <sound/initval.h>
#include <sound/tlv.h>

#include "rl6231.h"
#include "rt5645.h"

#define QUIRK_INV_JD1_1(q)	((q) & 1)
#define QUIRK_LEVEL_IRQ(q)	(((q) >> 1) & 1)
#define QUIRK_IN2_DIFF(q)	(((q) >> 2) & 1)
#define QUIRK_JD_MODE(q)	(((q) >> 4) & 7)
#define QUIRK_DMIC1_DATA_PIN(q)	(((q) >> 8) & 3)
#define QUIRK_DMIC2_DATA_PIN(q)	(((q) >> 12) & 3)

static unsigned int quirk = -1;
module_param(quirk, uint, 0444);
MODULE_PARM_DESC(quirk, "RT5645 pdata quirk override");

#define RT5645_DEVICE_ID 0x6308
#define RT5650_DEVICE_ID 0x6419

#define RT5645_PR_RANGE_BASE (0xff + 1)
#define RT5645_PR_SPACING 0x100

#define RT5645_PR_BASE (RT5645_PR_RANGE_BASE + (0 * RT5645_PR_SPACING))

#define RT5645_HWEQ_NUM 57

#define TIME_TO_POWER_MS 400

static const struct regmap_range_cfg rt5645_ranges[] = {
	{
		.name = "PR",
		.range_min = RT5645_PR_BASE,
		.range_max = RT5645_PR_BASE + 0xf8,
		.selector_reg = RT5645_PRIV_INDEX,
		.selector_mask = 0xff,
		.selector_shift = 0x0,
		.window_start = RT5645_PRIV_DATA,
		.window_len = 0x1,
	},
};

static const struct reg_sequence init_list[] = {
	{RT5645_PR_BASE + 0x3d,	0x3600},
	{RT5645_PR_BASE + 0x1c,	0xfd70},
	{RT5645_PR_BASE + 0x20,	0x611f},
	{RT5645_PR_BASE + 0x21,	0x4040},
	{RT5645_PR_BASE + 0x23,	0x0004},
	{RT5645_ASRC_4, 0x0120},
};

static const struct reg_sequence rt5650_init_list[] = {
	{0xf6,	0x0100},
};

static const struct reg_default rt5645_reg[] = {
	{ 0x00, 0x0000 },
	{ 0x01, 0xc8c8 },
	{ 0x02, 0xc8c8 },
	{ 0x03, 0xc8c8 },
	{ 0x0a, 0x0002 },
	{ 0x0b, 0x2827 },
	{ 0x0c, 0xe000 },
	{ 0x0d, 0x0000 },
	{ 0x0e, 0x0000 },
	{ 0x0f, 0x0808 },
	{ 0x14, 0x3333 },
	{ 0x16, 0x4b00 },
	{ 0x18, 0x018b },
	{ 0x19, 0xafaf },
	{ 0x1a, 0xafaf },
	{ 0x1b, 0x0001 },
	{ 0x1c, 0x2f2f },
	{ 0x1d, 0x2f2f },
	{ 0x1e, 0x0000 },
	{ 0x20, 0x0000 },
	{ 0x27, 0x7060 },
	{ 0x28, 0x7070 },
	{ 0x29, 0x8080 },
	{ 0x2a, 0x5656 },
	{ 0x2b, 0x5454 },
	{ 0x2c, 0xaaa0 },
	{ 0x2d, 0x0000 },
	{ 0x2f, 0x1002 },
	{ 0x31, 0x5000 },
	{ 0x32, 0x0000 },
	{ 0x33, 0x0000 },
	{ 0x34, 0x0000 },
	{ 0x35, 0x0000 },
	{ 0x3b, 0x0000 },
	{ 0x3c, 0x007f },
	{ 0x3d, 0x0000 },
	{ 0x3e, 0x007f },
	{ 0x3f, 0x0000 },
	{ 0x40, 0x001f },
	{ 0x41, 0x0000 },
	{ 0x42, 0x001f },
	{ 0x45, 0x6000 },
	{ 0x46, 0x003e },
	{ 0x47, 0x003e },
	{ 0x48, 0xf807 },
	{ 0x4a, 0x0004 },
	{ 0x4d, 0x0000 },
	{ 0x4e, 0x0000 },
	{ 0x4f, 0x01ff },
	{ 0x50, 0x0000 },
	{ 0x51, 0x0000 },
	{ 0x52, 0x01ff },
	{ 0x53, 0xf000 },
	{ 0x56, 0x0111 },
	{ 0x57, 0x0064 },
	{ 0x58, 0xef0e },
	{ 0x59, 0xf0f0 },
	{ 0x5a, 0xef0e },
	{ 0x5b, 0xf0f0 },
	{ 0x5c, 0xef0e },
	{ 0x5d, 0xf0f0 },
	{ 0x5e, 0xf000 },
	{ 0x5f, 0x0000 },
	{ 0x61, 0x0300 },
	{ 0x62, 0x0000 },
	{ 0x63, 0x00c2 },
	{ 0x64, 0x0000 },
	{ 0x65, 0x0000 },
	{ 0x66, 0x0000 },
	{ 0x6a, 0x0000 },
	{ 0x6c, 0x0aaa },
	{ 0x70, 0x8000 },
	{ 0x71, 0x8000 },
	{ 0x72, 0x8000 },
	{ 0x73, 0x7770 },
	{ 0x74, 0x3e00 },
	{ 0x75, 0x2409 },
	{ 0x76, 0x000a },
	{ 0x77, 0x0c00 },
	{ 0x78, 0x0000 },
	{ 0x79, 0x0123 },
	{ 0x80, 0x0000 },
	{ 0x81, 0x0000 },
	{ 0x82, 0x0000 },
	{ 0x83, 0x0000 },
	{ 0x84, 0x0000 },
	{ 0x85, 0x0000 },
	{ 0x8a, 0x0120 },
	{ 0x8e, 0x0004 },
	{ 0x8f, 0x1100 },
	{ 0x90, 0x0646 },
	{ 0x91, 0x0c06 },
	{ 0x93, 0x0000 },
	{ 0x94, 0x0200 },
	{ 0x95, 0x0000 },
	{ 0x9a, 0x2184 },
	{ 0x9b, 0x010a },
	{ 0x9c, 0x0aea },
	{ 0x9d, 0x000c },
	{ 0x9e, 0x0400 },
	{ 0xa0, 0xa0a8 },
	{ 0xa1, 0x0059 },
	{ 0xa2, 0x0001 },
	{ 0xae, 0x6000 },
	{ 0xaf, 0x0000 },
	{ 0xb0, 0x6000 },
	{ 0xb1, 0x0000 },
	{ 0xb2, 0x0000 },
	{ 0xb3, 0x001f },
	{ 0xb4, 0x020c },
	{ 0xb5, 0x1f00 },
	{ 0xb6, 0x0000 },
	{ 0xbb, 0x0000 },
	{ 0xbc, 0x0000 },
	{ 0xbd, 0x0000 },
	{ 0xbe, 0x0000 },
	{ 0xbf, 0x3100 },
	{ 0xc0, 0x0000 },
	{ 0xc1, 0x0000 },
	{ 0xc2, 0x0000 },
	{ 0xc3, 0x2000 },
	{ 0xcd, 0x0000 },
	{ 0xce, 0x0000 },
	{ 0xcf, 0x1813 },
	{ 0xd0, 0x0690 },
	{ 0xd1, 0x1c17 },
	{ 0xd3, 0xb320 },
	{ 0xd4, 0x0000 },
	{ 0xd6, 0x0400 },
	{ 0xd9, 0x0809 },
	{ 0xda, 0x0000 },
	{ 0xdb, 0x0003 },
	{ 0xdc, 0x0049 },
	{ 0xdd, 0x001b },
	{ 0xdf, 0x0008 },
	{ 0xe0, 0x4000 },
	{ 0xe6, 0x8000 },
	{ 0xe7, 0x0200 },
	{ 0xec, 0xb300 },
	{ 0xed, 0x0000 },
	{ 0xf0, 0x001f },
	{ 0xf1, 0x020c },
	{ 0xf2, 0x1f00 },
	{ 0xf3, 0x0000 },
	{ 0xf4, 0x4000 },
	{ 0xf8, 0x0000 },
	{ 0xf9, 0x0000 },
	{ 0xfa, 0x2060 },
	{ 0xfb, 0x4040 },
	{ 0xfc, 0x0000 },
	{ 0xfd, 0x0002 },
	{ 0xfe, 0x10ec },
	{ 0xff, 0x6308 },
};

static const struct reg_default rt5650_reg[] = {
	{ 0x00, 0x0000 },
	{ 0x01, 0xc8c8 },
	{ 0x02, 0xc8c8 },
	{ 0x03, 0xc8c8 },
	{ 0x0a, 0x0002 },
	{ 0x0b, 0x2827 },
	{ 0x0c, 0xe000 },
	{ 0x0d, 0x0000 },
	{ 0x0e, 0x0000 },
	{ 0x0f, 0x0808 },
	{ 0x14, 0x3333 },
	{ 0x16, 0x4b00 },
	{ 0x18, 0x018b },
	{ 0x19, 0xafaf },
	{ 0x1a, 0xafaf },
	{ 0x1b, 0x0001 },
	{ 0x1c, 0x2f2f },
	{ 0x1d, 0x2f2f },
	{ 0x1e, 0x0000 },
	{ 0x20, 0x0000 },
	{ 0x27, 0x7060 },
	{ 0x28, 0x7070 },
	{ 0x29, 0x8080 },
	{ 0x2a, 0x5656 },
	{ 0x2b, 0x5454 },
	{ 0x2c, 0xaaa0 },
	{ 0x2d, 0x0000 },
	{ 0x2f, 0x5002 },
	{ 0x31, 0x5000 },
	{ 0x32, 0x0000 },
	{ 0x33, 0x0000 },
	{ 0x34, 0x0000 },
	{ 0x35, 0x0000 },
	{ 0x3b, 0x0000 },
	{ 0x3c, 0x007f },
	{ 0x3d, 0x0000 },
	{ 0x3e, 0x007f },
	{ 0x3f, 0x0000 },
	{ 0x40, 0x001f },
	{ 0x41, 0x0000 },
	{ 0x42, 0x001f },
	{ 0x45, 0x6000 },
	{ 0x46, 0x003e },
	{ 0x47, 0x003e },
	{ 0x48, 0xf807 },
	{ 0x4a, 0x0004 },
	{ 0x4d, 0x0000 },
	{ 0x4e, 0x0000 },
	{ 0x4f, 0x01ff },
	{ 0x50, 0x0000 },
	{ 0x51, 0x0000 },
	{ 0x52, 0x01ff },
	{ 0x53, 0xf000 },
	{ 0x56, 0x0111 },
	{ 0x57, 0x0064 },
	{ 0x58, 0xef0e },
	{ 0x59, 0xf0f0 },
	{ 0x5a, 0xef0e },
	{ 0x5b, 0xf0f0 },
	{ 0x5c, 0xef0e },
	{ 0x5d, 0xf0f0 },
	{ 0x5e, 0xf000 },
	{ 0x5f, 0x0000 },
	{ 0x61, 0x0300 },
	{ 0x62, 0x0000 },
	{ 0x63, 0x00c2 },
	{ 0x64, 0x0000 },
	{ 0x65, 0x0000 },
	{ 0x66, 0x0000 },
	{ 0x6a, 0x0000 },
	{ 0x6c, 0x0aaa },
	{ 0x70, 0x8000 },
	{ 0x71, 0x8000 },
	{ 0x72, 0x8000 },
	{ 0x73, 0x7770 },
	{ 0x74, 0x3e00 },
	{ 0x75, 0x2409 },
	{ 0x76, 0x000a },
	{ 0x77, 0x0c00 },
	{ 0x78, 0x0000 },
	{ 0x79, 0x0123 },
	{ 0x7a, 0x0123 },
	{ 0x80, 0x0000 },
	{ 0x81, 0x0000 },
	{ 0x82, 0x0000 },
	{ 0x83, 0x0000 },
	{ 0x84, 0x0000 },
	{ 0x85, 0x0000 },
	{ 0x8a, 0x0120 },
	{ 0x8e, 0x0004 },
	{ 0x8f, 0x1100 },
	{ 0x90, 0x0646 },
	{ 0x91, 0x0c06 },
	{ 0x93, 0x0000 },
	{ 0x94, 0x0200 },
	{ 0x95, 0x0000 },
	{ 0x9a, 0x2184 },
	{ 0x9b, 0x010a },
	{ 0x9c, 0x0aea },
	{ 0x9d, 0x000c },
	{ 0x9e, 0x0400 },
	{ 0xa0, 0xa0a8 },
	{ 0xa1, 0x0059 },
	{ 0xa2, 0x0001 },
	{ 0xae, 0x6000 },
	{ 0xaf, 0x0000 },
	{ 0xb0, 0x6000 },
	{ 0xb1, 0x0000 },
	{ 0xb2, 0x0000 },
	{ 0xb3, 0x001f },
	{ 0xb4, 0x020c },
	{ 0xb5, 0x1f00 },
	{ 0xb6, 0x0000 },
	{ 0xbb, 0x0000 },
	{ 0xbc, 0x0000 },
	{ 0xbd, 0x0000 },
	{ 0xbe, 0x0000 },
	{ 0xbf, 0x3100 },
	{ 0xc0, 0x0000 },
	{ 0xc1, 0x0000 },
	{ 0xc2, 0x0000 },
	{ 0xc3, 0x2000 },
	{ 0xcd, 0x0000 },
	{ 0xce, 0x0000 },
	{ 0xcf, 0x1813 },
	{ 0xd0, 0x0690 },
	{ 0xd1, 0x1c17 },
	{ 0xd3, 0xb320 },
	{ 0xd4, 0x0000 },
	{ 0xd6, 0x0400 },
	{ 0xd9, 0x0809 },
	{ 0xda, 0x0000 },
	{ 0xdb, 0x0003 },
	{ 0xdc, 0x0049 },
	{ 0xdd, 0x001b },
	{ 0xdf, 0x0008 },
	{ 0xe0, 0x4000 },
	{ 0xe6, 0x8000 },
	{ 0xe7, 0x0200 },
	{ 0xec, 0xb300 },
	{ 0xed, 0x0000 },
	{ 0xf0, 0x001f },
	{ 0xf1, 0x020c },
	{ 0xf2, 0x1f00 },
	{ 0xf3, 0x0000 },
	{ 0xf4, 0x4000 },
	{ 0xf8, 0x0000 },
	{ 0xf9, 0x0000 },
	{ 0xfa, 0x2060 },
	{ 0xfb, 0x4040 },
	{ 0xfc, 0x0000 },
	{ 0xfd, 0x0002 },
	{ 0xfe, 0x10ec },
	{ 0xff, 0x6308 },
};

struct rt5645_eq_param_s {
	unsigned short reg;
	unsigned short val;
};

static const char *const rt5645_supply_names[] = {
	"avdd",
	"cpvdd",
};

struct rt5645_priv {
	struct snd_soc_codec *codec;
	struct rt5645_platform_data pdata;
	struct regmap *regmap;
	struct i2c_client *i2c;
	struct gpio_desc *gpiod_hp_det;
	struct snd_soc_jack *hp_jack;
	struct snd_soc_jack *mic_jack;
	struct snd_soc_jack *btn_jack;
	struct delayed_work jack_detect_work, rcclock_work;
	struct regulator_bulk_data supplies[ARRAY_SIZE(rt5645_supply_names)];
	struct rt5645_eq_param_s *eq_param;
	struct timer_list btn_check_timer;

	int codec_type;
	int sysclk;
	int sysclk_src;
	int lrck[RT5645_AIFS];
	int bclk[RT5645_AIFS];
	int master[RT5645_AIFS];

	int pll_src;
	int pll_in;
	int pll_out;

	int jack_type;
	bool en_button_func;
	bool hp_on;
	int v_id;
};

static int rt5645_reset(struct snd_soc_codec *codec)
{
	return snd_soc_write(codec, RT5645_RESET, 0);
}

static bool rt5645_volatile_register(struct device *dev, unsigned int reg)
{
	int i;

	for (i = 0; i < ARRAY_SIZE(rt5645_ranges); i++) {
		if (reg >= rt5645_ranges[i].range_min &&
			reg <= rt5645_ranges[i].range_max) {
			return true;
		}
	}

	switch (reg) {
	case RT5645_RESET:
	case RT5645_PRIV_INDEX:
	case RT5645_PRIV_DATA:
	case RT5645_IN1_CTRL1:
	case RT5645_IN1_CTRL2:
	case RT5645_IN1_CTRL3:
	case RT5645_A_JD_CTRL1:
	case RT5645_ADC_EQ_CTRL1:
	case RT5645_EQ_CTRL1:
	case RT5645_ALC_CTRL_1:
	case RT5645_IRQ_CTRL2:
	case RT5645_IRQ_CTRL3:
	case RT5645_INT_IRQ_ST:
	case RT5645_IL_CMD:
	case RT5650_4BTN_IL_CMD1:
	case RT5645_VENDOR_ID:
	case RT5645_VENDOR_ID1:
	case RT5645_VENDOR_ID2:
		return true;
	default:
		return false;
	}
}

static bool rt5645_readable_register(struct device *dev, unsigned int reg)
{
	int i;

	for (i = 0; i < ARRAY_SIZE(rt5645_ranges); i++) {
		if (reg >= rt5645_ranges[i].range_min &&
			reg <= rt5645_ranges[i].range_max) {
			return true;
		}
	}

	switch (reg) {
	case RT5645_RESET:
	case RT5645_SPK_VOL:
	case RT5645_HP_VOL:
	case RT5645_LOUT1:
	case RT5645_IN1_CTRL1:
	case RT5645_IN1_CTRL2:
	case RT5645_IN1_CTRL3:
	case RT5645_IN2_CTRL:
	case RT5645_INL1_INR1_VOL:
	case RT5645_SPK_FUNC_LIM:
	case RT5645_ADJ_HPF_CTRL:
	case RT5645_DAC1_DIG_VOL:
	case RT5645_DAC2_DIG_VOL:
	case RT5645_DAC_CTRL:
	case RT5645_STO1_ADC_DIG_VOL:
	case RT5645_MONO_ADC_DIG_VOL:
	case RT5645_ADC_BST_VOL1:
	case RT5645_ADC_BST_VOL2:
	case RT5645_STO1_ADC_MIXER:
	case RT5645_MONO_ADC_MIXER:
	case RT5645_AD_DA_MIXER:
	case RT5645_STO_DAC_MIXER:
	case RT5645_MONO_DAC_MIXER:
	case RT5645_DIG_MIXER:
	case RT5650_A_DAC_SOUR:
	case RT5645_DIG_INF1_DATA:
	case RT5645_PDM_OUT_CTRL:
	case RT5645_REC_L1_MIXER:
	case RT5645_REC_L2_MIXER:
	case RT5645_REC_R1_MIXER:
	case RT5645_REC_R2_MIXER:
	case RT5645_HPMIXL_CTRL:
	case RT5645_HPOMIXL_CTRL:
	case RT5645_HPMIXR_CTRL:
	case RT5645_HPOMIXR_CTRL:
	case RT5645_HPO_MIXER:
	case RT5645_SPK_L_MIXER:
	case RT5645_SPK_R_MIXER:
	case RT5645_SPO_MIXER:
	case RT5645_SPO_CLSD_RATIO:
	case RT5645_OUT_L1_MIXER:
	case RT5645_OUT_R1_MIXER:
	case RT5645_OUT_L_GAIN1:
	case RT5645_OUT_L_GAIN2:
	case RT5645_OUT_R_GAIN1:
	case RT5645_OUT_R_GAIN2:
	case RT5645_LOUT_MIXER:
	case RT5645_HAPTIC_CTRL1:
	case RT5645_HAPTIC_CTRL2:
	case RT5645_HAPTIC_CTRL3:
	case RT5645_HAPTIC_CTRL4:
	case RT5645_HAPTIC_CTRL5:
	case RT5645_HAPTIC_CTRL6:
	case RT5645_HAPTIC_CTRL7:
	case RT5645_HAPTIC_CTRL8:
	case RT5645_HAPTIC_CTRL9:
	case RT5645_HAPTIC_CTRL10:
	case RT5645_PWR_DIG1:
	case RT5645_PWR_DIG2:
	case RT5645_PWR_ANLG1:
	case RT5645_PWR_ANLG2:
	case RT5645_PWR_MIXER:
	case RT5645_PWR_VOL:
	case RT5645_PRIV_INDEX:
	case RT5645_PRIV_DATA:
	case RT5645_I2S1_SDP:
	case RT5645_I2S2_SDP:
	case RT5645_ADDA_CLK1:
	case RT5645_ADDA_CLK2:
	case RT5645_DMIC_CTRL1:
	case RT5645_DMIC_CTRL2:
	case RT5645_TDM_CTRL_1:
	case RT5645_TDM_CTRL_2:
	case RT5645_TDM_CTRL_3:
	case RT5650_TDM_CTRL_4:
	case RT5645_GLB_CLK:
	case RT5645_PLL_CTRL1:
	case RT5645_PLL_CTRL2:
	case RT5645_ASRC_1:
	case RT5645_ASRC_2:
	case RT5645_ASRC_3:
	case RT5645_ASRC_4:
	case RT5645_DEPOP_M1:
	case RT5645_DEPOP_M2:
	case RT5645_DEPOP_M3:
	case RT5645_CHARGE_PUMP:
	case RT5645_MICBIAS:
	case RT5645_A_JD_CTRL1:
	case RT5645_VAD_CTRL4:
	case RT5645_CLSD_OUT_CTRL:
	case RT5645_ADC_EQ_CTRL1:
	case RT5645_ADC_EQ_CTRL2:
	case RT5645_EQ_CTRL1:
	case RT5645_EQ_CTRL2:
	case RT5645_ALC_CTRL_1:
	case RT5645_ALC_CTRL_2:
	case RT5645_ALC_CTRL_3:
	case RT5645_ALC_CTRL_4:
	case RT5645_ALC_CTRL_5:
	case RT5645_JD_CTRL:
	case RT5645_IRQ_CTRL1:
	case RT5645_IRQ_CTRL2:
	case RT5645_IRQ_CTRL3:
	case RT5645_INT_IRQ_ST:
	case RT5645_GPIO_CTRL1:
	case RT5645_GPIO_CTRL2:
	case RT5645_GPIO_CTRL3:
	case RT5645_BASS_BACK:
	case RT5645_MP3_PLUS1:
	case RT5645_MP3_PLUS2:
	case RT5645_ADJ_HPF1:
	case RT5645_ADJ_HPF2:
	case RT5645_HP_CALIB_AMP_DET:
	case RT5645_SV_ZCD1:
	case RT5645_SV_ZCD2:
	case RT5645_IL_CMD:
	case RT5645_IL_CMD2:
	case RT5645_IL_CMD3:
	case RT5650_4BTN_IL_CMD1:
	case RT5650_4BTN_IL_CMD2:
	case RT5645_DRC1_HL_CTRL1:
	case RT5645_DRC2_HL_CTRL1:
	case RT5645_ADC_MONO_HP_CTRL1:
	case RT5645_ADC_MONO_HP_CTRL2:
	case RT5645_DRC2_CTRL1:
	case RT5645_DRC2_CTRL2:
	case RT5645_DRC2_CTRL3:
	case RT5645_DRC2_CTRL4:
	case RT5645_DRC2_CTRL5:
	case RT5645_JD_CTRL3:
	case RT5645_JD_CTRL4:
	case RT5645_GEN_CTRL1:
	case RT5645_GEN_CTRL2:
	case RT5645_GEN_CTRL3:
	case RT5645_VENDOR_ID:
	case RT5645_VENDOR_ID1:
	case RT5645_VENDOR_ID2:
		return true;
	default:
		return false;
	}
}

static const DECLARE_TLV_DB_SCALE(out_vol_tlv, -4650, 150, 0);
static const DECLARE_TLV_DB_SCALE(dac_vol_tlv, -6525, 75, 0);
static const DECLARE_TLV_DB_SCALE(in_vol_tlv, -3450, 150, 0);
static const DECLARE_TLV_DB_SCALE(adc_vol_tlv, -1725, 75, 0);
static const DECLARE_TLV_DB_SCALE(adc_bst_tlv, 0, 1200, 0);

/* {0, +20, +24, +30, +35, +40, +44, +50, +52} dB */
static const DECLARE_TLV_DB_RANGE(bst_tlv,
	0, 0, TLV_DB_SCALE_ITEM(0, 0, 0),
	1, 1, TLV_DB_SCALE_ITEM(2000, 0, 0),
	2, 2, TLV_DB_SCALE_ITEM(2400, 0, 0),
	3, 5, TLV_DB_SCALE_ITEM(3000, 500, 0),
	6, 6, TLV_DB_SCALE_ITEM(4400, 0, 0),
	7, 7, TLV_DB_SCALE_ITEM(5000, 0, 0),
	8, 8, TLV_DB_SCALE_ITEM(5200, 0, 0)
);

/* {-6, -4.5, -3, -1.5, 0, 0.82, 1.58, 2.28} dB */
static const DECLARE_TLV_DB_RANGE(spk_clsd_tlv,
	0, 4, TLV_DB_SCALE_ITEM(-600, 150, 0),
	5, 5, TLV_DB_SCALE_ITEM(82, 0, 0),
	6, 6, TLV_DB_SCALE_ITEM(158, 0, 0),
	7, 7, TLV_DB_SCALE_ITEM(228, 0, 0)
);

static int rt5645_hweq_info(struct snd_kcontrol *kcontrol,
			 struct snd_ctl_elem_info *uinfo)
{
	uinfo->type = SNDRV_CTL_ELEM_TYPE_BYTES;
	uinfo->count = RT5645_HWEQ_NUM * sizeof(struct rt5645_eq_param_s);

	return 0;
}

static int rt5645_hweq_get(struct snd_kcontrol *kcontrol,
			struct snd_ctl_elem_value *ucontrol)
{
	struct snd_soc_component *component = snd_kcontrol_chip(kcontrol);
	struct rt5645_priv *rt5645 = snd_soc_component_get_drvdata(component);
	struct rt5645_eq_param_s *eq_param =
		(struct rt5645_eq_param_s *)ucontrol->value.bytes.data;
	int i;

	for (i = 0; i < RT5645_HWEQ_NUM; i++) {
		eq_param[i].reg = cpu_to_be16(rt5645->eq_param[i].reg);
		eq_param[i].val = cpu_to_be16(rt5645->eq_param[i].val);
	}

	return 0;
}

static bool rt5645_validate_hweq(unsigned short reg)
{
	if ((reg >= 0x1a4 && reg <= 0x1cd) | (reg >= 0x1e5 && reg <= 0x1f8) |
		(reg == RT5645_EQ_CTRL2))
		return true;

	return false;
}

static int rt5645_hweq_put(struct snd_kcontrol *kcontrol,
			struct snd_ctl_elem_value *ucontrol)
{
	struct snd_soc_component *component = snd_kcontrol_chip(kcontrol);
	struct rt5645_priv *rt5645 = snd_soc_component_get_drvdata(component);
	struct rt5645_eq_param_s *eq_param =
		(struct rt5645_eq_param_s *)ucontrol->value.bytes.data;
	int i;

	for (i = 0; i < RT5645_HWEQ_NUM; i++) {
		eq_param[i].reg = be16_to_cpu(eq_param[i].reg);
		eq_param[i].val = be16_to_cpu(eq_param[i].val);
	}

	/* The final setting of the table should be RT5645_EQ_CTRL2 */
	for (i = RT5645_HWEQ_NUM - 1; i >= 0; i--) {
		if (eq_param[i].reg == 0)
			continue;
		else if (eq_param[i].reg != RT5645_EQ_CTRL2)
			return 0;
		else
			break;
	}

	for (i = 0; i < RT5645_HWEQ_NUM; i++) {
		if (!rt5645_validate_hweq(eq_param[i].reg) &&
			eq_param[i].reg != 0)
			return 0;
		else if (eq_param[i].reg == 0)
			break;
	}

	memcpy(rt5645->eq_param, eq_param,
		RT5645_HWEQ_NUM * sizeof(struct rt5645_eq_param_s));

	return 0;
}

#define RT5645_HWEQ(xname) \
{	.iface = SNDRV_CTL_ELEM_IFACE_MIXER, .name = xname, \
	.info = rt5645_hweq_info, \
	.get = rt5645_hweq_get, \
	.put = rt5645_hweq_put \
}

static int rt5645_spk_put_volsw(struct snd_kcontrol *kcontrol,
		struct snd_ctl_elem_value *ucontrol)
{
	struct snd_soc_component *component = snd_kcontrol_chip(kcontrol);
	struct rt5645_priv *rt5645 = snd_soc_component_get_drvdata(component);
	int ret;

	regmap_update_bits(rt5645->regmap, RT5645_MICBIAS,
		RT5645_PWR_CLK25M_MASK, RT5645_PWR_CLK25M_PU);

	ret = snd_soc_put_volsw(kcontrol, ucontrol);

	mod_delayed_work(system_power_efficient_wq, &rt5645->rcclock_work,
		msecs_to_jiffies(200));

	return ret;
}

static const char * const rt5645_dac1_vol_ctrl_mode_text[] = {
	"immediately", "zero crossing", "soft ramp"
};

static SOC_ENUM_SINGLE_DECL(
	rt5645_dac1_vol_ctrl_mode, RT5645_PR_BASE,
	RT5645_DA1_ZDET_SFT, rt5645_dac1_vol_ctrl_mode_text);

static const struct snd_kcontrol_new rt5645_snd_controls[] = {
	/* Speaker Output Volume */
	SOC_DOUBLE("Speaker Channel Switch", RT5645_SPK_VOL,
		RT5645_VOL_L_SFT, RT5645_VOL_R_SFT, 1, 1),
	SOC_DOUBLE_EXT_TLV("Speaker Playback Volume", RT5645_SPK_VOL,
		RT5645_L_VOL_SFT, RT5645_R_VOL_SFT, 39, 1, snd_soc_get_volsw,
		rt5645_spk_put_volsw, out_vol_tlv),

	/* ClassD modulator Speaker Gain Ratio */
	SOC_SINGLE_TLV("Speaker ClassD Playback Volume", RT5645_SPO_CLSD_RATIO,
		RT5645_SPK_G_CLSD_SFT, 7, 0, spk_clsd_tlv),

	/* Headphone Output Volume */
	SOC_DOUBLE("Headphone Channel Switch", RT5645_HP_VOL,
		RT5645_VOL_L_SFT, RT5645_VOL_R_SFT, 1, 1),
	SOC_DOUBLE_TLV("Headphone Playback Volume", RT5645_HP_VOL,
		RT5645_L_VOL_SFT, RT5645_R_VOL_SFT, 39, 1, out_vol_tlv),

	/* OUTPUT Control */
	SOC_DOUBLE("OUT Playback Switch", RT5645_LOUT1,
		RT5645_L_MUTE_SFT, RT5645_R_MUTE_SFT, 1, 1),
	SOC_DOUBLE("OUT Channel Switch", RT5645_LOUT1,
		RT5645_VOL_L_SFT, RT5645_VOL_R_SFT, 1, 1),
	SOC_DOUBLE_TLV("OUT Playback Volume", RT5645_LOUT1,
		RT5645_L_VOL_SFT, RT5645_R_VOL_SFT, 39, 1, out_vol_tlv),

	/* DAC Digital Volume */
	SOC_DOUBLE("DAC2 Playback Switch", RT5645_DAC_CTRL,
		RT5645_M_DAC_L2_VOL_SFT, RT5645_M_DAC_R2_VOL_SFT, 1, 1),
	SOC_DOUBLE_TLV("DAC1 Playback Volume", RT5645_DAC1_DIG_VOL,
		RT5645_L_VOL_SFT + 1, RT5645_R_VOL_SFT + 1, 87, 0, dac_vol_tlv),
	SOC_DOUBLE_TLV("Mono DAC Playback Volume", RT5645_DAC2_DIG_VOL,
		RT5645_L_VOL_SFT + 1, RT5645_R_VOL_SFT + 1, 87, 0, dac_vol_tlv),

	/* IN1/IN2 Control */
	SOC_SINGLE_TLV("IN1 Boost", RT5645_IN1_CTRL1,
		RT5645_BST_SFT1, 12, 0, bst_tlv),
	SOC_SINGLE_TLV("IN2 Boost", RT5645_IN2_CTRL,
		RT5645_BST_SFT2, 8, 0, bst_tlv),

	/* INL/INR Volume Control */
	SOC_DOUBLE_TLV("IN Capture Volume", RT5645_INL1_INR1_VOL,
		RT5645_INL_VOL_SFT, RT5645_INR_VOL_SFT, 31, 1, in_vol_tlv),

	/* ADC Digital Volume Control */
	SOC_DOUBLE("ADC Capture Switch", RT5645_STO1_ADC_DIG_VOL,
		RT5645_L_MUTE_SFT, RT5645_R_MUTE_SFT, 1, 1),
	SOC_DOUBLE_TLV("ADC Capture Volume", RT5645_STO1_ADC_DIG_VOL,
		RT5645_L_VOL_SFT + 1, RT5645_R_VOL_SFT + 1, 63, 0, adc_vol_tlv),
	SOC_DOUBLE("Mono ADC Capture Switch", RT5645_MONO_ADC_DIG_VOL,
		RT5645_L_MUTE_SFT, RT5645_R_MUTE_SFT, 1, 1),
	SOC_DOUBLE_TLV("Mono ADC Capture Volume", RT5645_MONO_ADC_DIG_VOL,
		RT5645_L_VOL_SFT + 1, RT5645_R_VOL_SFT + 1, 63, 0, adc_vol_tlv),

	/* ADC Boost Volume Control */
	SOC_DOUBLE_TLV("ADC Boost Capture Volume", RT5645_ADC_BST_VOL1,
		RT5645_STO1_ADC_L_BST_SFT, RT5645_STO1_ADC_R_BST_SFT, 3, 0,
		adc_bst_tlv),
	SOC_DOUBLE_TLV("Mono ADC Boost Capture Volume", RT5645_ADC_BST_VOL2,
		RT5645_MONO_ADC_L_BST_SFT, RT5645_MONO_ADC_R_BST_SFT, 3, 0,
		adc_bst_tlv),

	/* I2S2 function select */
	SOC_SINGLE("I2S2 Func Switch", RT5645_GPIO_CTRL1, RT5645_I2S2_SEL_SFT,
		1, 1),
	RT5645_HWEQ("Speaker HWEQ"),

	/* Digital Soft Volume Control */
	SOC_ENUM("DAC1 Digital Volume Control Func", rt5645_dac1_vol_ctrl_mode),
};

/**
 * set_dmic_clk - Set parameter of dmic.
 *
 * @w: DAPM widget.
 * @kcontrol: The kcontrol of this widget.
 * @event: Event id.
 *
 */
static int set_dmic_clk(struct snd_soc_dapm_widget *w,
	struct snd_kcontrol *kcontrol, int event)
{
	struct snd_soc_codec *codec = snd_soc_dapm_to_codec(w->dapm);
	struct rt5645_priv *rt5645 = snd_soc_codec_get_drvdata(codec);
	int idx, rate;

	rate = rt5645->sysclk / rl6231_get_pre_div(rt5645->regmap,
		RT5645_ADDA_CLK1, RT5645_I2S_PD1_SFT);
	idx = rl6231_calc_dmic_clk(rate);
	if (idx < 0)
		dev_err(codec->dev, "Failed to set DMIC clock\n");
	else
		snd_soc_update_bits(codec, RT5645_DMIC_CTRL1,
			RT5645_DMIC_CLK_MASK, idx << RT5645_DMIC_CLK_SFT);
	return idx;
}

static int is_sys_clk_from_pll(struct snd_soc_dapm_widget *source,
			 struct snd_soc_dapm_widget *sink)
{
	struct snd_soc_codec *codec = snd_soc_dapm_to_codec(source->dapm);
	unsigned int val;

	val = snd_soc_read(codec, RT5645_GLB_CLK);
	val &= RT5645_SCLK_SRC_MASK;
	if (val == RT5645_SCLK_SRC_PLL1)
		return 1;
	else
		return 0;
}

static int is_using_asrc(struct snd_soc_dapm_widget *source,
			 struct snd_soc_dapm_widget *sink)
{
	struct snd_soc_codec *codec = snd_soc_dapm_to_codec(source->dapm);
	unsigned int reg, shift, val;

	switch (source->shift) {
	case 0:
		reg = RT5645_ASRC_3;
		shift = 0;
		break;
	case 1:
		reg = RT5645_ASRC_3;
		shift = 4;
		break;
	case 3:
		reg = RT5645_ASRC_2;
		shift = 0;
		break;
	case 8:
		reg = RT5645_ASRC_2;
		shift = 4;
		break;
	case 9:
		reg = RT5645_ASRC_2;
		shift = 8;
		break;
	case 10:
		reg = RT5645_ASRC_2;
		shift = 12;
		break;
	default:
		return 0;
	}

	val = (snd_soc_read(codec, reg) >> shift) & 0xf;
	switch (val) {
	case 1:
	case 2:
	case 3:
	case 4:
		return 1;
	default:
		return 0;
	}

}

static int rt5645_enable_hweq(struct snd_soc_codec *codec)
{
	struct rt5645_priv *rt5645 = snd_soc_codec_get_drvdata(codec);
	int i;

	for (i = 0; i < RT5645_HWEQ_NUM; i++) {
		if (rt5645_validate_hweq(rt5645->eq_param[i].reg))
			regmap_write(rt5645->regmap, rt5645->eq_param[i].reg,
					rt5645->eq_param[i].val);
		else
			break;
	}

	return 0;
}

/**
 * rt5645_sel_asrc_clk_src - select ASRC clock source for a set of filters
 * @codec: SoC audio codec device.
 * @filter_mask: mask of filters.
 * @clk_src: clock source
 *
 * The ASRC function is for asynchronous MCLK and LRCK. Also, since RT5645 can
 * only support standard 32fs or 64fs i2s format, ASRC should be enabled to
 * support special i2s clock format such as Intel's 100fs(100 * sampling rate).
 * ASRC function will track i2s clock and generate a corresponding system clock
 * for codec. This function provides an API to select the clock source for a
 * set of filters specified by the mask. And the codec driver will turn on ASRC
 * for these filters if ASRC is selected as their clock source.
 */
int rt5645_sel_asrc_clk_src(struct snd_soc_codec *codec,
		unsigned int filter_mask, unsigned int clk_src)
{
	unsigned int asrc2_mask = 0;
	unsigned int asrc2_value = 0;
	unsigned int asrc3_mask = 0;
	unsigned int asrc3_value = 0;

	switch (clk_src) {
	case RT5645_CLK_SEL_SYS:
	case RT5645_CLK_SEL_I2S1_ASRC:
	case RT5645_CLK_SEL_I2S2_ASRC:
	case RT5645_CLK_SEL_SYS2:
		break;

	default:
		return -EINVAL;
	}

	if (filter_mask & RT5645_DA_STEREO_FILTER) {
		asrc2_mask |= RT5645_DA_STO_CLK_SEL_MASK;
		asrc2_value = (asrc2_value & ~RT5645_DA_STO_CLK_SEL_MASK)
			| (clk_src << RT5645_DA_STO_CLK_SEL_SFT);
	}

	if (filter_mask & RT5645_DA_MONO_L_FILTER) {
		asrc2_mask |= RT5645_DA_MONOL_CLK_SEL_MASK;
		asrc2_value = (asrc2_value & ~RT5645_DA_MONOL_CLK_SEL_MASK)
			| (clk_src << RT5645_DA_MONOL_CLK_SEL_SFT);
	}

	if (filter_mask & RT5645_DA_MONO_R_FILTER) {
		asrc2_mask |= RT5645_DA_MONOR_CLK_SEL_MASK;
		asrc2_value = (asrc2_value & ~RT5645_DA_MONOR_CLK_SEL_MASK)
			| (clk_src << RT5645_DA_MONOR_CLK_SEL_SFT);
	}

	if (filter_mask & RT5645_AD_STEREO_FILTER) {
		asrc2_mask |= RT5645_AD_STO1_CLK_SEL_MASK;
		asrc2_value = (asrc2_value & ~RT5645_AD_STO1_CLK_SEL_MASK)
			| (clk_src << RT5645_AD_STO1_CLK_SEL_SFT);
	}

	if (filter_mask & RT5645_AD_MONO_L_FILTER) {
		asrc3_mask |= RT5645_AD_MONOL_CLK_SEL_MASK;
		asrc3_value = (asrc3_value & ~RT5645_AD_MONOL_CLK_SEL_MASK)
			| (clk_src << RT5645_AD_MONOL_CLK_SEL_SFT);
	}

	if (filter_mask & RT5645_AD_MONO_R_FILTER)  {
		asrc3_mask |= RT5645_AD_MONOR_CLK_SEL_MASK;
		asrc3_value = (asrc3_value & ~RT5645_AD_MONOR_CLK_SEL_MASK)
			| (clk_src << RT5645_AD_MONOR_CLK_SEL_SFT);
	}

	if (asrc2_mask)
		snd_soc_update_bits(codec, RT5645_ASRC_2,
			asrc2_mask, asrc2_value);

	if (asrc3_mask)
		snd_soc_update_bits(codec, RT5645_ASRC_3,
			asrc3_mask, asrc3_value);

	return 0;
}
EXPORT_SYMBOL_GPL(rt5645_sel_asrc_clk_src);

/* Digital Mixer */
static const struct snd_kcontrol_new rt5645_sto1_adc_l_mix[] = {
	SOC_DAPM_SINGLE("ADC1 Switch", RT5645_STO1_ADC_MIXER,
			RT5645_M_ADC_L1_SFT, 1, 1),
	SOC_DAPM_SINGLE("ADC2 Switch", RT5645_STO1_ADC_MIXER,
			RT5645_M_ADC_L2_SFT, 1, 1),
};

static const struct snd_kcontrol_new rt5645_sto1_adc_r_mix[] = {
	SOC_DAPM_SINGLE("ADC1 Switch", RT5645_STO1_ADC_MIXER,
			RT5645_M_ADC_R1_SFT, 1, 1),
	SOC_DAPM_SINGLE("ADC2 Switch", RT5645_STO1_ADC_MIXER,
			RT5645_M_ADC_R2_SFT, 1, 1),
};

static const struct snd_kcontrol_new rt5645_mono_adc_l_mix[] = {
	SOC_DAPM_SINGLE("ADC1 Switch", RT5645_MONO_ADC_MIXER,
			RT5645_M_MONO_ADC_L1_SFT, 1, 1),
	SOC_DAPM_SINGLE("ADC2 Switch", RT5645_MONO_ADC_MIXER,
			RT5645_M_MONO_ADC_L2_SFT, 1, 1),
};

static const struct snd_kcontrol_new rt5645_mono_adc_r_mix[] = {
	SOC_DAPM_SINGLE("ADC1 Switch", RT5645_MONO_ADC_MIXER,
			RT5645_M_MONO_ADC_R1_SFT, 1, 1),
	SOC_DAPM_SINGLE("ADC2 Switch", RT5645_MONO_ADC_MIXER,
			RT5645_M_MONO_ADC_R2_SFT, 1, 1),
};

static const struct snd_kcontrol_new rt5645_dac_l_mix[] = {
	SOC_DAPM_SINGLE("Stereo ADC Switch", RT5645_AD_DA_MIXER,
			RT5645_M_ADCMIX_L_SFT, 1, 1),
	SOC_DAPM_SINGLE_AUTODISABLE("DAC1 Switch", RT5645_AD_DA_MIXER,
			RT5645_M_DAC1_L_SFT, 1, 1),
};

static const struct snd_kcontrol_new rt5645_dac_r_mix[] = {
	SOC_DAPM_SINGLE("Stereo ADC Switch", RT5645_AD_DA_MIXER,
			RT5645_M_ADCMIX_R_SFT, 1, 1),
	SOC_DAPM_SINGLE_AUTODISABLE("DAC1 Switch", RT5645_AD_DA_MIXER,
			RT5645_M_DAC1_R_SFT, 1, 1),
};

static const struct snd_kcontrol_new rt5645_sto_dac_l_mix[] = {
	SOC_DAPM_SINGLE("DAC L1 Switch", RT5645_STO_DAC_MIXER,
			RT5645_M_DAC_L1_SFT, 1, 1),
	SOC_DAPM_SINGLE("DAC L2 Switch", RT5645_STO_DAC_MIXER,
			RT5645_M_DAC_L2_SFT, 1, 1),
	SOC_DAPM_SINGLE("DAC R1 Switch", RT5645_STO_DAC_MIXER,
			RT5645_M_DAC_R1_STO_L_SFT, 1, 1),
};

static const struct snd_kcontrol_new rt5645_sto_dac_r_mix[] = {
	SOC_DAPM_SINGLE("DAC R1 Switch", RT5645_STO_DAC_MIXER,
			RT5645_M_DAC_R1_SFT, 1, 1),
	SOC_DAPM_SINGLE("DAC R2 Switch", RT5645_STO_DAC_MIXER,
			RT5645_M_DAC_R2_SFT, 1, 1),
	SOC_DAPM_SINGLE("DAC L1 Switch", RT5645_STO_DAC_MIXER,
			RT5645_M_DAC_L1_STO_R_SFT, 1, 1),
};

static const struct snd_kcontrol_new rt5645_mono_dac_l_mix[] = {
	SOC_DAPM_SINGLE("DAC L1 Switch", RT5645_MONO_DAC_MIXER,
			RT5645_M_DAC_L1_MONO_L_SFT, 1, 1),
	SOC_DAPM_SINGLE("DAC L2 Switch", RT5645_MONO_DAC_MIXER,
			RT5645_M_DAC_L2_MONO_L_SFT, 1, 1),
	SOC_DAPM_SINGLE("DAC R2 Switch", RT5645_MONO_DAC_MIXER,
			RT5645_M_DAC_R2_MONO_L_SFT, 1, 1),
};

static const struct snd_kcontrol_new rt5645_mono_dac_r_mix[] = {
	SOC_DAPM_SINGLE("DAC R1 Switch", RT5645_MONO_DAC_MIXER,
			RT5645_M_DAC_R1_MONO_R_SFT, 1, 1),
	SOC_DAPM_SINGLE("DAC R2 Switch", RT5645_MONO_DAC_MIXER,
			RT5645_M_DAC_R2_MONO_R_SFT, 1, 1),
	SOC_DAPM_SINGLE("DAC L2 Switch", RT5645_MONO_DAC_MIXER,
			RT5645_M_DAC_L2_MONO_R_SFT, 1, 1),
};

static const struct snd_kcontrol_new rt5645_dig_l_mix[] = {
	SOC_DAPM_SINGLE("Sto DAC Mix L Switch", RT5645_DIG_MIXER,
			RT5645_M_STO_L_DAC_L_SFT, 1, 1),
	SOC_DAPM_SINGLE("DAC L2 Switch", RT5645_DIG_MIXER,
			RT5645_M_DAC_L2_DAC_L_SFT, 1, 1),
	SOC_DAPM_SINGLE("DAC R2 Switch", RT5645_DIG_MIXER,
			RT5645_M_DAC_R2_DAC_L_SFT, 1, 1),
};

static const struct snd_kcontrol_new rt5645_dig_r_mix[] = {
	SOC_DAPM_SINGLE("Sto DAC Mix R Switch", RT5645_DIG_MIXER,
			RT5645_M_STO_R_DAC_R_SFT, 1, 1),
	SOC_DAPM_SINGLE("DAC R2 Switch", RT5645_DIG_MIXER,
			RT5645_M_DAC_R2_DAC_R_SFT, 1, 1),
	SOC_DAPM_SINGLE("DAC L2 Switch", RT5645_DIG_MIXER,
			RT5645_M_DAC_L2_DAC_R_SFT, 1, 1),
};

/* Analog Input Mixer */
static const struct snd_kcontrol_new rt5645_rec_l_mix[] = {
	SOC_DAPM_SINGLE("HPOL Switch", RT5645_REC_L2_MIXER,
			RT5645_M_HP_L_RM_L_SFT, 1, 1),
	SOC_DAPM_SINGLE("INL Switch", RT5645_REC_L2_MIXER,
			RT5645_M_IN_L_RM_L_SFT, 1, 1),
	SOC_DAPM_SINGLE("BST2 Switch", RT5645_REC_L2_MIXER,
			RT5645_M_BST2_RM_L_SFT, 1, 1),
	SOC_DAPM_SINGLE("BST1 Switch", RT5645_REC_L2_MIXER,
			RT5645_M_BST1_RM_L_SFT, 1, 1),
	SOC_DAPM_SINGLE("OUT MIXL Switch", RT5645_REC_L2_MIXER,
			RT5645_M_OM_L_RM_L_SFT, 1, 1),
};

static const struct snd_kcontrol_new rt5645_rec_r_mix[] = {
	SOC_DAPM_SINGLE("HPOR Switch", RT5645_REC_R2_MIXER,
			RT5645_M_HP_R_RM_R_SFT, 1, 1),
	SOC_DAPM_SINGLE("INR Switch", RT5645_REC_R2_MIXER,
			RT5645_M_IN_R_RM_R_SFT, 1, 1),
	SOC_DAPM_SINGLE("BST2 Switch", RT5645_REC_R2_MIXER,
			RT5645_M_BST2_RM_R_SFT, 1, 1),
	SOC_DAPM_SINGLE("BST1 Switch", RT5645_REC_R2_MIXER,
			RT5645_M_BST1_RM_R_SFT, 1, 1),
	SOC_DAPM_SINGLE("OUT MIXR Switch", RT5645_REC_R2_MIXER,
			RT5645_M_OM_R_RM_R_SFT, 1, 1),
};

static const struct snd_kcontrol_new rt5645_spk_l_mix[] = {
	SOC_DAPM_SINGLE("DAC L1 Switch", RT5645_SPK_L_MIXER,
			RT5645_M_DAC_L1_SM_L_SFT, 1, 1),
	SOC_DAPM_SINGLE("DAC L2 Switch", RT5645_SPK_L_MIXER,
			RT5645_M_DAC_L2_SM_L_SFT, 1, 1),
	SOC_DAPM_SINGLE("INL Switch", RT5645_SPK_L_MIXER,
			RT5645_M_IN_L_SM_L_SFT, 1, 1),
	SOC_DAPM_SINGLE("BST1 Switch", RT5645_SPK_L_MIXER,
			RT5645_M_BST1_L_SM_L_SFT, 1, 1),
};

static const struct snd_kcontrol_new rt5645_spk_r_mix[] = {
	SOC_DAPM_SINGLE("DAC R1 Switch", RT5645_SPK_R_MIXER,
			RT5645_M_DAC_R1_SM_R_SFT, 1, 1),
	SOC_DAPM_SINGLE("DAC R2 Switch", RT5645_SPK_R_MIXER,
			RT5645_M_DAC_R2_SM_R_SFT, 1, 1),
	SOC_DAPM_SINGLE("INR Switch", RT5645_SPK_R_MIXER,
			RT5645_M_IN_R_SM_R_SFT, 1, 1),
	SOC_DAPM_SINGLE("BST2 Switch", RT5645_SPK_R_MIXER,
			RT5645_M_BST2_R_SM_R_SFT, 1, 1),
};

static const struct snd_kcontrol_new rt5645_out_l_mix[] = {
	SOC_DAPM_SINGLE("BST1 Switch", RT5645_OUT_L1_MIXER,
			RT5645_M_BST1_OM_L_SFT, 1, 1),
	SOC_DAPM_SINGLE("INL Switch", RT5645_OUT_L1_MIXER,
			RT5645_M_IN_L_OM_L_SFT, 1, 1),
	SOC_DAPM_SINGLE("DAC L2 Switch", RT5645_OUT_L1_MIXER,
			RT5645_M_DAC_L2_OM_L_SFT, 1, 1),
	SOC_DAPM_SINGLE("DAC L1 Switch", RT5645_OUT_L1_MIXER,
			RT5645_M_DAC_L1_OM_L_SFT, 1, 1),
};

static const struct snd_kcontrol_new rt5645_out_r_mix[] = {
	SOC_DAPM_SINGLE("BST2 Switch", RT5645_OUT_R1_MIXER,
			RT5645_M_BST2_OM_R_SFT, 1, 1),
	SOC_DAPM_SINGLE("INR Switch", RT5645_OUT_R1_MIXER,
			RT5645_M_IN_R_OM_R_SFT, 1, 1),
	SOC_DAPM_SINGLE("DAC R2 Switch", RT5645_OUT_R1_MIXER,
			RT5645_M_DAC_R2_OM_R_SFT, 1, 1),
	SOC_DAPM_SINGLE("DAC R1 Switch", RT5645_OUT_R1_MIXER,
			RT5645_M_DAC_R1_OM_R_SFT, 1, 1),
};

static const struct snd_kcontrol_new rt5645_spo_l_mix[] = {
	SOC_DAPM_SINGLE("DAC R1 Switch", RT5645_SPO_MIXER,
			RT5645_M_DAC_R1_SPM_L_SFT, 1, 1),
	SOC_DAPM_SINGLE("DAC L1 Switch", RT5645_SPO_MIXER,
			RT5645_M_DAC_L1_SPM_L_SFT, 1, 1),
	SOC_DAPM_SINGLE("SPKVOL R Switch", RT5645_SPO_MIXER,
			RT5645_M_SV_R_SPM_L_SFT, 1, 1),
	SOC_DAPM_SINGLE("SPKVOL L Switch", RT5645_SPO_MIXER,
			RT5645_M_SV_L_SPM_L_SFT, 1, 1),
};

static const struct snd_kcontrol_new rt5645_spo_r_mix[] = {
	SOC_DAPM_SINGLE("DAC R1 Switch", RT5645_SPO_MIXER,
			RT5645_M_DAC_R1_SPM_R_SFT, 1, 1),
	SOC_DAPM_SINGLE("SPKVOL R Switch", RT5645_SPO_MIXER,
			RT5645_M_SV_R_SPM_R_SFT, 1, 1),
};

static const struct snd_kcontrol_new rt5645_hpo_mix[] = {
	SOC_DAPM_SINGLE("DAC1 Switch", RT5645_HPO_MIXER,
			RT5645_M_DAC1_HM_SFT, 1, 1),
	SOC_DAPM_SINGLE("HPVOL Switch", RT5645_HPO_MIXER,
			RT5645_M_HPVOL_HM_SFT, 1, 1),
};

static const struct snd_kcontrol_new rt5645_hpvoll_mix[] = {
	SOC_DAPM_SINGLE("DAC1 Switch", RT5645_HPOMIXL_CTRL,
			RT5645_M_DAC1_HV_SFT, 1, 1),
	SOC_DAPM_SINGLE("DAC2 Switch", RT5645_HPOMIXL_CTRL,
			RT5645_M_DAC2_HV_SFT, 1, 1),
	SOC_DAPM_SINGLE("INL Switch", RT5645_HPOMIXL_CTRL,
			RT5645_M_IN_HV_SFT, 1, 1),
	SOC_DAPM_SINGLE("BST1 Switch", RT5645_HPOMIXL_CTRL,
			RT5645_M_BST1_HV_SFT, 1, 1),
};

static const struct snd_kcontrol_new rt5645_hpvolr_mix[] = {
	SOC_DAPM_SINGLE("DAC1 Switch", RT5645_HPOMIXR_CTRL,
			RT5645_M_DAC1_HV_SFT, 1, 1),
	SOC_DAPM_SINGLE("DAC2 Switch", RT5645_HPOMIXR_CTRL,
			RT5645_M_DAC2_HV_SFT, 1, 1),
	SOC_DAPM_SINGLE("INR Switch", RT5645_HPOMIXR_CTRL,
			RT5645_M_IN_HV_SFT, 1, 1),
	SOC_DAPM_SINGLE("BST2 Switch", RT5645_HPOMIXR_CTRL,
			RT5645_M_BST2_HV_SFT, 1, 1),
};

static const struct snd_kcontrol_new rt5645_lout_mix[] = {
	SOC_DAPM_SINGLE("DAC L1 Switch", RT5645_LOUT_MIXER,
			RT5645_M_DAC_L1_LM_SFT, 1, 1),
	SOC_DAPM_SINGLE("DAC R1 Switch", RT5645_LOUT_MIXER,
			RT5645_M_DAC_R1_LM_SFT, 1, 1),
	SOC_DAPM_SINGLE("OUTMIX L Switch", RT5645_LOUT_MIXER,
			RT5645_M_OV_L_LM_SFT, 1, 1),
	SOC_DAPM_SINGLE("OUTMIX R Switch", RT5645_LOUT_MIXER,
			RT5645_M_OV_R_LM_SFT, 1, 1),
};

/*DAC1 L/R source*/ /* MX-29 [9:8] [11:10] */
static const char * const rt5645_dac1_src[] = {
	"IF1 DAC", "IF2 DAC", "IF3 DAC"
};

static SOC_ENUM_SINGLE_DECL(
	rt5645_dac1l_enum, RT5645_AD_DA_MIXER,
	RT5645_DAC1_L_SEL_SFT, rt5645_dac1_src);

static const struct snd_kcontrol_new rt5645_dac1l_mux =
	SOC_DAPM_ENUM("DAC1 L source", rt5645_dac1l_enum);

static SOC_ENUM_SINGLE_DECL(
	rt5645_dac1r_enum, RT5645_AD_DA_MIXER,
	RT5645_DAC1_R_SEL_SFT, rt5645_dac1_src);

static const struct snd_kcontrol_new rt5645_dac1r_mux =
	SOC_DAPM_ENUM("DAC1 R source", rt5645_dac1r_enum);

/*DAC2 L/R source*/ /* MX-1B [6:4] [2:0] */
static const char * const rt5645_dac12_src[] = {
	"IF1 DAC", "IF2 DAC", "IF3 DAC", "Mono ADC", "VAD_ADC"
};

static SOC_ENUM_SINGLE_DECL(
	rt5645_dac2l_enum, RT5645_DAC_CTRL,
	RT5645_DAC2_L_SEL_SFT, rt5645_dac12_src);

static const struct snd_kcontrol_new rt5645_dac_l2_mux =
	SOC_DAPM_ENUM("DAC2 L source", rt5645_dac2l_enum);

static const char * const rt5645_dacr2_src[] = {
	"IF1 DAC", "IF2 DAC", "IF3 DAC", "Mono ADC", "Haptic"
};

static SOC_ENUM_SINGLE_DECL(
	rt5645_dac2r_enum, RT5645_DAC_CTRL,
	RT5645_DAC2_R_SEL_SFT, rt5645_dacr2_src);

static const struct snd_kcontrol_new rt5645_dac_r2_mux =
	SOC_DAPM_ENUM("DAC2 R source", rt5645_dac2r_enum);


/* INL/R source */
static const char * const rt5645_inl_src[] = {
	"IN2P", "MonoP"
};

static SOC_ENUM_SINGLE_DECL(
	rt5645_inl_enum, RT5645_INL1_INR1_VOL,
	RT5645_INL_SEL_SFT, rt5645_inl_src);

static const struct snd_kcontrol_new rt5645_inl_mux =
	SOC_DAPM_ENUM("INL source", rt5645_inl_enum);

static const char * const rt5645_inr_src[] = {
	"IN2N", "MonoN"
};

static SOC_ENUM_SINGLE_DECL(
	rt5645_inr_enum, RT5645_INL1_INR1_VOL,
	RT5645_INR_SEL_SFT, rt5645_inr_src);

static const struct snd_kcontrol_new rt5645_inr_mux =
	SOC_DAPM_ENUM("INR source", rt5645_inr_enum);

/* Stereo1 ADC source */
/* MX-27 [12] */
static const char * const rt5645_stereo_adc1_src[] = {
	"DAC MIX", "ADC"
};

static SOC_ENUM_SINGLE_DECL(
	rt5645_stereo1_adc1_enum, RT5645_STO1_ADC_MIXER,
	RT5645_ADC_1_SRC_SFT, rt5645_stereo_adc1_src);

static const struct snd_kcontrol_new rt5645_sto_adc1_mux =
	SOC_DAPM_ENUM("Stereo1 ADC1 Mux", rt5645_stereo1_adc1_enum);

/* MX-27 [11] */
static const char * const rt5645_stereo_adc2_src[] = {
	"DAC MIX", "DMIC"
};

static SOC_ENUM_SINGLE_DECL(
	rt5645_stereo1_adc2_enum, RT5645_STO1_ADC_MIXER,
	RT5645_ADC_2_SRC_SFT, rt5645_stereo_adc2_src);

static const struct snd_kcontrol_new rt5645_sto_adc2_mux =
	SOC_DAPM_ENUM("Stereo1 ADC2 Mux", rt5645_stereo1_adc2_enum);

/* MX-27 [8] */
static const char * const rt5645_stereo_dmic_src[] = {
	"DMIC1", "DMIC2"
};

static SOC_ENUM_SINGLE_DECL(
	rt5645_stereo1_dmic_enum, RT5645_STO1_ADC_MIXER,
	RT5645_DMIC_SRC_SFT, rt5645_stereo_dmic_src);

static const struct snd_kcontrol_new rt5645_sto1_dmic_mux =
	SOC_DAPM_ENUM("Stereo1 DMIC source", rt5645_stereo1_dmic_enum);

/* Mono ADC source */
/* MX-28 [12] */
static const char * const rt5645_mono_adc_l1_src[] = {
	"Mono DAC MIXL", "ADC"
};

static SOC_ENUM_SINGLE_DECL(
	rt5645_mono_adc_l1_enum, RT5645_MONO_ADC_MIXER,
	RT5645_MONO_ADC_L1_SRC_SFT, rt5645_mono_adc_l1_src);

static const struct snd_kcontrol_new rt5645_mono_adc_l1_mux =
	SOC_DAPM_ENUM("Mono ADC1 left source", rt5645_mono_adc_l1_enum);
/* MX-28 [11] */
static const char * const rt5645_mono_adc_l2_src[] = {
	"Mono DAC MIXL", "DMIC"
};

static SOC_ENUM_SINGLE_DECL(
	rt5645_mono_adc_l2_enum, RT5645_MONO_ADC_MIXER,
	RT5645_MONO_ADC_L2_SRC_SFT, rt5645_mono_adc_l2_src);

static const struct snd_kcontrol_new rt5645_mono_adc_l2_mux =
	SOC_DAPM_ENUM("Mono ADC2 left source", rt5645_mono_adc_l2_enum);

/* MX-28 [8] */
static const char * const rt5645_mono_dmic_src[] = {
	"DMIC1", "DMIC2"
};

static SOC_ENUM_SINGLE_DECL(
	rt5645_mono_dmic_l_enum, RT5645_MONO_ADC_MIXER,
	RT5645_MONO_DMIC_L_SRC_SFT, rt5645_mono_dmic_src);

static const struct snd_kcontrol_new rt5645_mono_dmic_l_mux =
	SOC_DAPM_ENUM("Mono DMIC left source", rt5645_mono_dmic_l_enum);
/* MX-28 [1:0] */
static SOC_ENUM_SINGLE_DECL(
	rt5645_mono_dmic_r_enum, RT5645_MONO_ADC_MIXER,
	RT5645_MONO_DMIC_R_SRC_SFT, rt5645_mono_dmic_src);

static const struct snd_kcontrol_new rt5645_mono_dmic_r_mux =
	SOC_DAPM_ENUM("Mono DMIC Right source", rt5645_mono_dmic_r_enum);
/* MX-28 [4] */
static const char * const rt5645_mono_adc_r1_src[] = {
	"Mono DAC MIXR", "ADC"
};

static SOC_ENUM_SINGLE_DECL(
	rt5645_mono_adc_r1_enum, RT5645_MONO_ADC_MIXER,
	RT5645_MONO_ADC_R1_SRC_SFT, rt5645_mono_adc_r1_src);

static const struct snd_kcontrol_new rt5645_mono_adc_r1_mux =
	SOC_DAPM_ENUM("Mono ADC1 right source", rt5645_mono_adc_r1_enum);
/* MX-28 [3] */
static const char * const rt5645_mono_adc_r2_src[] = {
	"Mono DAC MIXR", "DMIC"
};

static SOC_ENUM_SINGLE_DECL(
	rt5645_mono_adc_r2_enum, RT5645_MONO_ADC_MIXER,
	RT5645_MONO_ADC_R2_SRC_SFT, rt5645_mono_adc_r2_src);

static const struct snd_kcontrol_new rt5645_mono_adc_r2_mux =
	SOC_DAPM_ENUM("Mono ADC2 right source", rt5645_mono_adc_r2_enum);

/* MX-77 [9:8] */
static const char * const rt5645_if1_adc_in_src[] = {
	"IF_ADC1/IF_ADC2/VAD_ADC", "IF_ADC2/IF_ADC1/VAD_ADC",
	"VAD_ADC/IF_ADC1/IF_ADC2", "VAD_ADC/IF_ADC2/IF_ADC1"
};

static SOC_ENUM_SINGLE_DECL(
	rt5645_if1_adc_in_enum, RT5645_TDM_CTRL_1,
	RT5645_IF1_ADC_IN_SFT, rt5645_if1_adc_in_src);

static const struct snd_kcontrol_new rt5645_if1_adc_in_mux =
	SOC_DAPM_ENUM("IF1 ADC IN source", rt5645_if1_adc_in_enum);

/* MX-78 [4:0] */
static const char * const rt5650_if1_adc_in_src[] = {
	"IF_ADC1/IF_ADC2/DAC_REF/Null",
	"IF_ADC1/IF_ADC2/Null/DAC_REF",
	"IF_ADC1/DAC_REF/IF_ADC2/Null",
	"IF_ADC1/DAC_REF/Null/IF_ADC2",
	"IF_ADC1/Null/DAC_REF/IF_ADC2",
	"IF_ADC1/Null/IF_ADC2/DAC_REF",

	"IF_ADC2/IF_ADC1/DAC_REF/Null",
	"IF_ADC2/IF_ADC1/Null/DAC_REF",
	"IF_ADC2/DAC_REF/IF_ADC1/Null",
	"IF_ADC2/DAC_REF/Null/IF_ADC1",
	"IF_ADC2/Null/DAC_REF/IF_ADC1",
	"IF_ADC2/Null/IF_ADC1/DAC_REF",

	"DAC_REF/IF_ADC1/IF_ADC2/Null",
	"DAC_REF/IF_ADC1/Null/IF_ADC2",
	"DAC_REF/IF_ADC2/IF_ADC1/Null",
	"DAC_REF/IF_ADC2/Null/IF_ADC1",
	"DAC_REF/Null/IF_ADC1/IF_ADC2",
	"DAC_REF/Null/IF_ADC2/IF_ADC1",

	"Null/IF_ADC1/IF_ADC2/DAC_REF",
	"Null/IF_ADC1/DAC_REF/IF_ADC2",
	"Null/IF_ADC2/IF_ADC1/DAC_REF",
	"Null/IF_ADC2/DAC_REF/IF_ADC1",
	"Null/DAC_REF/IF_ADC1/IF_ADC2",
	"Null/DAC_REF/IF_ADC2/IF_ADC1",
};

static SOC_ENUM_SINGLE_DECL(
	rt5650_if1_adc_in_enum, RT5645_TDM_CTRL_2,
	0, rt5650_if1_adc_in_src);

static const struct snd_kcontrol_new rt5650_if1_adc_in_mux =
	SOC_DAPM_ENUM("IF1 ADC IN source", rt5650_if1_adc_in_enum);

/* MX-78 [15:14][13:12][11:10] */
static const char * const rt5645_tdm_adc_swap_select[] = {
	"L/R", "R/L", "L/L", "R/R"
};

static SOC_ENUM_SINGLE_DECL(rt5650_tdm_adc_slot0_1_enum,
	RT5645_TDM_CTRL_2, 14, rt5645_tdm_adc_swap_select);

static const struct snd_kcontrol_new rt5650_if1_adc1_in_mux =
	SOC_DAPM_ENUM("IF1 ADC1 IN source", rt5650_tdm_adc_slot0_1_enum);

static SOC_ENUM_SINGLE_DECL(rt5650_tdm_adc_slot2_3_enum,
	RT5645_TDM_CTRL_2, 12, rt5645_tdm_adc_swap_select);

static const struct snd_kcontrol_new rt5650_if1_adc2_in_mux =
	SOC_DAPM_ENUM("IF1 ADC2 IN source", rt5650_tdm_adc_slot2_3_enum);

static SOC_ENUM_SINGLE_DECL(rt5650_tdm_adc_slot4_5_enum,
	RT5645_TDM_CTRL_2, 10, rt5645_tdm_adc_swap_select);

static const struct snd_kcontrol_new rt5650_if1_adc3_in_mux =
	SOC_DAPM_ENUM("IF1 ADC3 IN source", rt5650_tdm_adc_slot4_5_enum);

/* MX-77 [7:6][5:4][3:2] */
static SOC_ENUM_SINGLE_DECL(rt5645_tdm_adc_slot0_1_enum,
	RT5645_TDM_CTRL_1, 6, rt5645_tdm_adc_swap_select);

static const struct snd_kcontrol_new rt5645_if1_adc1_in_mux =
	SOC_DAPM_ENUM("IF1 ADC1 IN source", rt5645_tdm_adc_slot0_1_enum);

static SOC_ENUM_SINGLE_DECL(rt5645_tdm_adc_slot2_3_enum,
	RT5645_TDM_CTRL_1, 4, rt5645_tdm_adc_swap_select);

static const struct snd_kcontrol_new rt5645_if1_adc2_in_mux =
	SOC_DAPM_ENUM("IF1 ADC2 IN source", rt5645_tdm_adc_slot2_3_enum);

static SOC_ENUM_SINGLE_DECL(rt5645_tdm_adc_slot4_5_enum,
	RT5645_TDM_CTRL_1, 2, rt5645_tdm_adc_swap_select);

static const struct snd_kcontrol_new rt5645_if1_adc3_in_mux =
	SOC_DAPM_ENUM("IF1 ADC3 IN source", rt5645_tdm_adc_slot4_5_enum);

/* MX-79 [14:12][10:8][6:4][2:0] */
static const char * const rt5645_tdm_dac_swap_select[] = {
	"Slot0", "Slot1", "Slot2", "Slot3"
};

static SOC_ENUM_SINGLE_DECL(rt5645_tdm_dac0_enum,
	RT5645_TDM_CTRL_3, 12, rt5645_tdm_dac_swap_select);

static const struct snd_kcontrol_new rt5645_if1_dac0_tdm_sel_mux =
	SOC_DAPM_ENUM("IF1 DAC0 source", rt5645_tdm_dac0_enum);

static SOC_ENUM_SINGLE_DECL(rt5645_tdm_dac1_enum,
	RT5645_TDM_CTRL_3, 8, rt5645_tdm_dac_swap_select);

static const struct snd_kcontrol_new rt5645_if1_dac1_tdm_sel_mux =
	SOC_DAPM_ENUM("IF1 DAC1 source", rt5645_tdm_dac1_enum);

static SOC_ENUM_SINGLE_DECL(rt5645_tdm_dac2_enum,
	RT5645_TDM_CTRL_3, 4, rt5645_tdm_dac_swap_select);

static const struct snd_kcontrol_new rt5645_if1_dac2_tdm_sel_mux =
	SOC_DAPM_ENUM("IF1 DAC2 source", rt5645_tdm_dac2_enum);

static SOC_ENUM_SINGLE_DECL(rt5645_tdm_dac3_enum,
	RT5645_TDM_CTRL_3, 0, rt5645_tdm_dac_swap_select);

static const struct snd_kcontrol_new rt5645_if1_dac3_tdm_sel_mux =
	SOC_DAPM_ENUM("IF1 DAC3 source", rt5645_tdm_dac3_enum);

/* MX-7a [14:12][10:8][6:4][2:0] */
static SOC_ENUM_SINGLE_DECL(rt5650_tdm_dac0_enum,
	RT5650_TDM_CTRL_4, 12, rt5645_tdm_dac_swap_select);

static const struct snd_kcontrol_new rt5650_if1_dac0_tdm_sel_mux =
	SOC_DAPM_ENUM("IF1 DAC0 source", rt5650_tdm_dac0_enum);

static SOC_ENUM_SINGLE_DECL(rt5650_tdm_dac1_enum,
	RT5650_TDM_CTRL_4, 8, rt5645_tdm_dac_swap_select);

static const struct snd_kcontrol_new rt5650_if1_dac1_tdm_sel_mux =
	SOC_DAPM_ENUM("IF1 DAC1 source", rt5650_tdm_dac1_enum);

static SOC_ENUM_SINGLE_DECL(rt5650_tdm_dac2_enum,
	RT5650_TDM_CTRL_4, 4, rt5645_tdm_dac_swap_select);

static const struct snd_kcontrol_new rt5650_if1_dac2_tdm_sel_mux =
	SOC_DAPM_ENUM("IF1 DAC2 source", rt5650_tdm_dac2_enum);

static SOC_ENUM_SINGLE_DECL(rt5650_tdm_dac3_enum,
	RT5650_TDM_CTRL_4, 0, rt5645_tdm_dac_swap_select);

static const struct snd_kcontrol_new rt5650_if1_dac3_tdm_sel_mux =
	SOC_DAPM_ENUM("IF1 DAC3 source", rt5650_tdm_dac3_enum);

/* MX-2d [3] [2] */
static const char * const rt5650_a_dac1_src[] = {
	"DAC1", "Stereo DAC Mixer"
};

static SOC_ENUM_SINGLE_DECL(
	rt5650_a_dac1_l_enum, RT5650_A_DAC_SOUR,
	RT5650_A_DAC1_L_IN_SFT, rt5650_a_dac1_src);

static const struct snd_kcontrol_new rt5650_a_dac1_l_mux =
	SOC_DAPM_ENUM("A DAC1 L source", rt5650_a_dac1_l_enum);

static SOC_ENUM_SINGLE_DECL(
	rt5650_a_dac1_r_enum, RT5650_A_DAC_SOUR,
	RT5650_A_DAC1_R_IN_SFT, rt5650_a_dac1_src);

static const struct snd_kcontrol_new rt5650_a_dac1_r_mux =
	SOC_DAPM_ENUM("A DAC1 R source", rt5650_a_dac1_r_enum);

/* MX-2d [1] [0] */
static const char * const rt5650_a_dac2_src[] = {
	"Stereo DAC Mixer", "Mono DAC Mixer"
};

static SOC_ENUM_SINGLE_DECL(
	rt5650_a_dac2_l_enum, RT5650_A_DAC_SOUR,
	RT5650_A_DAC2_L_IN_SFT, rt5650_a_dac2_src);

static const struct snd_kcontrol_new rt5650_a_dac2_l_mux =
	SOC_DAPM_ENUM("A DAC2 L source", rt5650_a_dac2_l_enum);

static SOC_ENUM_SINGLE_DECL(
	rt5650_a_dac2_r_enum, RT5650_A_DAC_SOUR,
	RT5650_A_DAC2_R_IN_SFT, rt5650_a_dac2_src);

static const struct snd_kcontrol_new rt5650_a_dac2_r_mux =
	SOC_DAPM_ENUM("A DAC2 R source", rt5650_a_dac2_r_enum);

/* MX-2F [13:12] */
static const char * const rt5645_if2_adc_in_src[] = {
	"IF_ADC1", "IF_ADC2", "VAD_ADC"
};

static SOC_ENUM_SINGLE_DECL(
	rt5645_if2_adc_in_enum, RT5645_DIG_INF1_DATA,
	RT5645_IF2_ADC_IN_SFT, rt5645_if2_adc_in_src);

static const struct snd_kcontrol_new rt5645_if2_adc_in_mux =
	SOC_DAPM_ENUM("IF2 ADC IN source", rt5645_if2_adc_in_enum);

/* MX-2F [1:0] */
static const char * const rt5645_if3_adc_in_src[] = {
	"IF_ADC1", "IF_ADC2", "VAD_ADC"
};

static SOC_ENUM_SINGLE_DECL(
	rt5645_if3_adc_in_enum, RT5645_DIG_INF1_DATA,
	RT5645_IF3_ADC_IN_SFT, rt5645_if3_adc_in_src);

static const struct snd_kcontrol_new rt5645_if3_adc_in_mux =
	SOC_DAPM_ENUM("IF3 ADC IN source", rt5645_if3_adc_in_enum);

/* MX-31 [15] [13] [11] [9] */
static const char * const rt5645_pdm_src[] = {
	"Mono DAC", "Stereo DAC"
};

static SOC_ENUM_SINGLE_DECL(
	rt5645_pdm1_l_enum, RT5645_PDM_OUT_CTRL,
	RT5645_PDM1_L_SFT, rt5645_pdm_src);

static const struct snd_kcontrol_new rt5645_pdm1_l_mux =
	SOC_DAPM_ENUM("PDM1 L source", rt5645_pdm1_l_enum);

static SOC_ENUM_SINGLE_DECL(
	rt5645_pdm1_r_enum, RT5645_PDM_OUT_CTRL,
	RT5645_PDM1_R_SFT, rt5645_pdm_src);

static const struct snd_kcontrol_new rt5645_pdm1_r_mux =
	SOC_DAPM_ENUM("PDM1 R source", rt5645_pdm1_r_enum);

/* MX-9D [9:8] */
static const char * const rt5645_vad_adc_src[] = {
	"Sto1 ADC L", "Mono ADC L", "Mono ADC R"
};

static SOC_ENUM_SINGLE_DECL(
	rt5645_vad_adc_enum, RT5645_VAD_CTRL4,
	RT5645_VAD_SEL_SFT, rt5645_vad_adc_src);

static const struct snd_kcontrol_new rt5645_vad_adc_mux =
	SOC_DAPM_ENUM("VAD ADC source", rt5645_vad_adc_enum);

static const struct snd_kcontrol_new spk_l_vol_control =
	SOC_DAPM_SINGLE_AUTODISABLE("Switch", RT5645_SPK_VOL,
		RT5645_L_MUTE_SFT, 1, 1);

static const struct snd_kcontrol_new spk_r_vol_control =
	SOC_DAPM_SINGLE_AUTODISABLE("Switch", RT5645_SPK_VOL,
		RT5645_R_MUTE_SFT, 1, 1);

static const struct snd_kcontrol_new hp_l_vol_control =
	SOC_DAPM_SINGLE_AUTODISABLE("Switch", RT5645_HP_VOL,
		RT5645_L_MUTE_SFT, 1, 1);

static const struct snd_kcontrol_new hp_r_vol_control =
	SOC_DAPM_SINGLE_AUTODISABLE("Switch", RT5645_HP_VOL,
		RT5645_R_MUTE_SFT, 1, 1);

static const struct snd_kcontrol_new pdm1_l_vol_control =
	SOC_DAPM_SINGLE_AUTODISABLE("Switch", RT5645_PDM_OUT_CTRL,
		RT5645_M_PDM1_L, 1, 1);

static const struct snd_kcontrol_new pdm1_r_vol_control =
	SOC_DAPM_SINGLE_AUTODISABLE("Switch", RT5645_PDM_OUT_CTRL,
		RT5645_M_PDM1_R, 1, 1);

static void hp_amp_power(struct snd_soc_codec *codec, int on)
{
	static int hp_amp_power_count;
	struct rt5645_priv *rt5645 = snd_soc_codec_get_drvdata(codec);

	if (on) {
		if (hp_amp_power_count <= 0) {
			if (rt5645->codec_type == CODEC_TYPE_RT5650) {
				snd_soc_write(codec, RT5645_DEPOP_M2, 0x3100);
				snd_soc_write(codec, RT5645_CHARGE_PUMP,
					0x0e06);
				snd_soc_write(codec, RT5645_DEPOP_M1, 0x000d);
				regmap_write(rt5645->regmap, RT5645_PR_BASE +
					RT5645_HP_DCC_INT1, 0x9f01);
				msleep(20);
				snd_soc_update_bits(codec, RT5645_DEPOP_M1,
					RT5645_HP_CO_MASK, RT5645_HP_CO_EN);
				regmap_write(rt5645->regmap, RT5645_PR_BASE +
					0x3e, 0x7400);
				snd_soc_write(codec, RT5645_DEPOP_M3, 0x0737);
				regmap_write(rt5645->regmap, RT5645_PR_BASE +
					RT5645_MAMP_INT_REG2, 0xfc00);
				snd_soc_write(codec, RT5645_DEPOP_M2, 0x1140);
				msleep(90);
				rt5645->hp_on = true;
			} else {
				/* depop parameters */
				snd_soc_update_bits(codec, RT5645_DEPOP_M2,
					RT5645_DEPOP_MASK, RT5645_DEPOP_MAN);
				snd_soc_write(codec, RT5645_DEPOP_M1, 0x000d);
				regmap_write(rt5645->regmap, RT5645_PR_BASE +
					RT5645_HP_DCC_INT1, 0x9f01);
				mdelay(150);
				/* headphone amp power on */
				snd_soc_update_bits(codec, RT5645_PWR_ANLG1,
					RT5645_PWR_FV1 | RT5645_PWR_FV2, 0);
				snd_soc_update_bits(codec, RT5645_PWR_VOL,
					RT5645_PWR_HV_L | RT5645_PWR_HV_R,
					RT5645_PWR_HV_L | RT5645_PWR_HV_R);
				snd_soc_update_bits(codec, RT5645_PWR_ANLG1,
					RT5645_PWR_HP_L | RT5645_PWR_HP_R |
					RT5645_PWR_HA,
					RT5645_PWR_HP_L | RT5645_PWR_HP_R |
					RT5645_PWR_HA);
				mdelay(5);
				snd_soc_update_bits(codec, RT5645_PWR_ANLG1,
					RT5645_PWR_FV1 | RT5645_PWR_FV2,
					RT5645_PWR_FV1 | RT5645_PWR_FV2);

				snd_soc_update_bits(codec, RT5645_DEPOP_M1,
					RT5645_HP_CO_MASK | RT5645_HP_SG_MASK,
					RT5645_HP_CO_EN | RT5645_HP_SG_EN);
				regmap_write(rt5645->regmap, RT5645_PR_BASE +
					0x14, 0x1aaa);
				regmap_write(rt5645->regmap, RT5645_PR_BASE +
					0x24, 0x0430);
			}
		}
		hp_amp_power_count++;
	} else {
		hp_amp_power_count--;
		if (hp_amp_power_count <= 0) {
			if (rt5645->codec_type == CODEC_TYPE_RT5650) {
				regmap_write(rt5645->regmap, RT5645_PR_BASE +
					0x3e, 0x7400);
				snd_soc_write(codec, RT5645_DEPOP_M3, 0x0737);
				regmap_write(rt5645->regmap, RT5645_PR_BASE +
					RT5645_MAMP_INT_REG2, 0xfc00);
				snd_soc_write(codec, RT5645_DEPOP_M2, 0x1140);
				msleep(100);
				snd_soc_write(codec, RT5645_DEPOP_M1, 0x0001);

			} else {
				snd_soc_update_bits(codec, RT5645_DEPOP_M1,
					RT5645_HP_SG_MASK |
					RT5645_HP_L_SMT_MASK |
					RT5645_HP_R_SMT_MASK,
					RT5645_HP_SG_DIS |
					RT5645_HP_L_SMT_DIS |
					RT5645_HP_R_SMT_DIS);
				/* headphone amp power down */
				snd_soc_write(codec, RT5645_DEPOP_M1, 0x0000);
				snd_soc_update_bits(codec, RT5645_PWR_ANLG1,
					RT5645_PWR_HP_L | RT5645_PWR_HP_R |
					RT5645_PWR_HA, 0);
				snd_soc_update_bits(codec, RT5645_DEPOP_M2,
					RT5645_DEPOP_MASK, 0);
			}
		}
	}
}

static int rt5645_hp_event(struct snd_soc_dapm_widget *w,
	struct snd_kcontrol *kcontrol, int event)
{
	struct snd_soc_codec *codec = snd_soc_dapm_to_codec(w->dapm);
	struct rt5645_priv *rt5645 = snd_soc_codec_get_drvdata(codec);

	switch (event) {
	case SND_SOC_DAPM_POST_PMU:
		hp_amp_power(codec, 1);
		/* headphone unmute sequence */
		if (rt5645->codec_type == CODEC_TYPE_RT5645) {
			snd_soc_update_bits(codec, RT5645_DEPOP_M3,
				RT5645_CP_FQ1_MASK | RT5645_CP_FQ2_MASK |
				RT5645_CP_FQ3_MASK,
				(RT5645_CP_FQ_192_KHZ << RT5645_CP_FQ1_SFT) |
				(RT5645_CP_FQ_12_KHZ << RT5645_CP_FQ2_SFT) |
				(RT5645_CP_FQ_192_KHZ << RT5645_CP_FQ3_SFT));
			regmap_write(rt5645->regmap, RT5645_PR_BASE +
				RT5645_MAMP_INT_REG2, 0xfc00);
			snd_soc_update_bits(codec, RT5645_DEPOP_M1,
				RT5645_SMT_TRIG_MASK, RT5645_SMT_TRIG_EN);
			snd_soc_update_bits(codec, RT5645_DEPOP_M1,
				RT5645_RSTN_MASK, RT5645_RSTN_EN);
			snd_soc_update_bits(codec, RT5645_DEPOP_M1,
				RT5645_RSTN_MASK | RT5645_HP_L_SMT_MASK |
				RT5645_HP_R_SMT_MASK, RT5645_RSTN_DIS |
				RT5645_HP_L_SMT_EN | RT5645_HP_R_SMT_EN);
			msleep(40);
			snd_soc_update_bits(codec, RT5645_DEPOP_M1,
				RT5645_HP_SG_MASK | RT5645_HP_L_SMT_MASK |
				RT5645_HP_R_SMT_MASK, RT5645_HP_SG_DIS |
				RT5645_HP_L_SMT_DIS | RT5645_HP_R_SMT_DIS);
		}
		break;

	case SND_SOC_DAPM_PRE_PMD:
		/* headphone mute sequence */
		if (rt5645->codec_type == CODEC_TYPE_RT5645) {
			snd_soc_update_bits(codec, RT5645_DEPOP_M3,
				RT5645_CP_FQ1_MASK | RT5645_CP_FQ2_MASK |
				RT5645_CP_FQ3_MASK,
				(RT5645_CP_FQ_96_KHZ << RT5645_CP_FQ1_SFT) |
				(RT5645_CP_FQ_12_KHZ << RT5645_CP_FQ2_SFT) |
				(RT5645_CP_FQ_96_KHZ << RT5645_CP_FQ3_SFT));
			regmap_write(rt5645->regmap, RT5645_PR_BASE +
				RT5645_MAMP_INT_REG2, 0xfc00);
			snd_soc_update_bits(codec, RT5645_DEPOP_M1,
				RT5645_HP_SG_MASK, RT5645_HP_SG_EN);
			snd_soc_update_bits(codec, RT5645_DEPOP_M1,
				RT5645_RSTP_MASK, RT5645_RSTP_EN);
			snd_soc_update_bits(codec, RT5645_DEPOP_M1,
				RT5645_RSTP_MASK | RT5645_HP_L_SMT_MASK |
				RT5645_HP_R_SMT_MASK, RT5645_RSTP_DIS |
				RT5645_HP_L_SMT_EN | RT5645_HP_R_SMT_EN);
			msleep(30);
		}
		hp_amp_power(codec, 0);
		break;

	default:
		return 0;
	}

	return 0;
}

static int rt5645_spk_event(struct snd_soc_dapm_widget *w,
	struct snd_kcontrol *kcontrol, int event)
{
	struct snd_soc_codec *codec = snd_soc_dapm_to_codec(w->dapm);

	switch (event) {
	case SND_SOC_DAPM_POST_PMU:
		rt5645_enable_hweq(codec);
		snd_soc_update_bits(codec, RT5645_PWR_DIG1,
			RT5645_PWR_CLS_D | RT5645_PWR_CLS_D_R |
			RT5645_PWR_CLS_D_L,
			RT5645_PWR_CLS_D | RT5645_PWR_CLS_D_R |
			RT5645_PWR_CLS_D_L);
		snd_soc_update_bits(codec, RT5645_GEN_CTRL3,
			RT5645_DET_CLK_MASK, RT5645_DET_CLK_MODE1);
		break;

	case SND_SOC_DAPM_PRE_PMD:
		snd_soc_update_bits(codec, RT5645_GEN_CTRL3,
			RT5645_DET_CLK_MASK, RT5645_DET_CLK_DIS);
		snd_soc_write(codec, RT5645_EQ_CTRL2, 0);
		snd_soc_update_bits(codec, RT5645_PWR_DIG1,
			RT5645_PWR_CLS_D | RT5645_PWR_CLS_D_R |
			RT5645_PWR_CLS_D_L, 0);
		break;

	default:
		return 0;
	}

	return 0;
}

static int rt5645_lout_event(struct snd_soc_dapm_widget *w,
	struct snd_kcontrol *kcontrol, int event)
{
	struct snd_soc_codec *codec = snd_soc_dapm_to_codec(w->dapm);

	switch (event) {
	case SND_SOC_DAPM_POST_PMU:
		hp_amp_power(codec, 1);
		snd_soc_update_bits(codec, RT5645_PWR_ANLG1,
			RT5645_PWR_LM, RT5645_PWR_LM);
		snd_soc_update_bits(codec, RT5645_LOUT1,
			RT5645_L_MUTE | RT5645_R_MUTE, 0);
		break;

	case SND_SOC_DAPM_PRE_PMD:
		snd_soc_update_bits(codec, RT5645_LOUT1,
			RT5645_L_MUTE | RT5645_R_MUTE,
			RT5645_L_MUTE | RT5645_R_MUTE);
		snd_soc_update_bits(codec, RT5645_PWR_ANLG1,
			RT5645_PWR_LM, 0);
		hp_amp_power(codec, 0);
		break;

	default:
		return 0;
	}

	return 0;
}

static int rt5645_bst2_event(struct snd_soc_dapm_widget *w,
	struct snd_kcontrol *kcontrol, int event)
{
	struct snd_soc_codec *codec = snd_soc_dapm_to_codec(w->dapm);

	switch (event) {
	case SND_SOC_DAPM_POST_PMU:
		snd_soc_update_bits(codec, RT5645_PWR_ANLG2,
			RT5645_PWR_BST2_P, RT5645_PWR_BST2_P);
		break;

	case SND_SOC_DAPM_PRE_PMD:
		snd_soc_update_bits(codec, RT5645_PWR_ANLG2,
			RT5645_PWR_BST2_P, 0);
		break;

	default:
		return 0;
	}

	return 0;
}

static int rt5650_hp_event(struct snd_soc_dapm_widget *w,
		struct snd_kcontrol *k, int  event)
{
	struct snd_soc_codec *codec = snd_soc_dapm_to_codec(w->dapm);
	struct rt5645_priv *rt5645 = snd_soc_codec_get_drvdata(codec);

	switch (event) {
	case SND_SOC_DAPM_POST_PMU:
		if (rt5645->hp_on) {
			msleep(100);
			rt5645->hp_on = false;
		}
		break;

	default:
		return 0;
	}

	return 0;
}

static int rt5645_set_micbias1_event(struct snd_soc_dapm_widget *w,
		struct snd_kcontrol *k, int  event)
{
	struct snd_soc_codec *codec = snd_soc_dapm_to_codec(w->dapm);

	switch (event) {
	case SND_SOC_DAPM_PRE_PMU:
		snd_soc_update_bits(codec, RT5645_GEN_CTRL2,
			RT5645_MICBIAS1_POW_CTRL_SEL_MASK,
			RT5645_MICBIAS1_POW_CTRL_SEL_M);
		break;

	case SND_SOC_DAPM_POST_PMD:
		snd_soc_update_bits(codec, RT5645_GEN_CTRL2,
			RT5645_MICBIAS1_POW_CTRL_SEL_MASK,
			RT5645_MICBIAS1_POW_CTRL_SEL_A);
		break;

	default:
		return 0;
	}

	return 0;
}

static int rt5645_set_micbias2_event(struct snd_soc_dapm_widget *w,
		struct snd_kcontrol *k, int  event)
{
	struct snd_soc_codec *codec = snd_soc_dapm_to_codec(w->dapm);

	switch (event) {
	case SND_SOC_DAPM_PRE_PMU:
		snd_soc_update_bits(codec, RT5645_GEN_CTRL2,
			RT5645_MICBIAS2_POW_CTRL_SEL_MASK,
			RT5645_MICBIAS2_POW_CTRL_SEL_M);
		break;

	case SND_SOC_DAPM_POST_PMD:
		snd_soc_update_bits(codec, RT5645_GEN_CTRL2,
			RT5645_MICBIAS2_POW_CTRL_SEL_MASK,
			RT5645_MICBIAS2_POW_CTRL_SEL_A);
		break;

	default:
		return 0;
	}

	return 0;
}

static const struct snd_soc_dapm_widget rt5645_dapm_widgets[] = {
	SND_SOC_DAPM_SUPPLY("LDO2", RT5645_PWR_MIXER,
		RT5645_PWR_LDO2_BIT, 0, NULL, 0),
	SND_SOC_DAPM_SUPPLY("PLL1", RT5645_PWR_ANLG2,
		RT5645_PWR_PLL_BIT, 0, NULL, 0),

	SND_SOC_DAPM_SUPPLY("JD Power", RT5645_PWR_ANLG2,
		RT5645_PWR_JD1_BIT, 0, NULL, 0),
	SND_SOC_DAPM_SUPPLY("Mic Det Power", RT5645_PWR_VOL,
		RT5645_PWR_MIC_DET_BIT, 0, NULL, 0),

	/* ASRC */
	SND_SOC_DAPM_SUPPLY_S("I2S1 ASRC", 1, RT5645_ASRC_1,
			      11, 0, NULL, 0),
	SND_SOC_DAPM_SUPPLY_S("I2S2 ASRC", 1, RT5645_ASRC_1,
			      12, 0, NULL, 0),
	SND_SOC_DAPM_SUPPLY_S("DAC STO ASRC", 1, RT5645_ASRC_1,
			      10, 0, NULL, 0),
	SND_SOC_DAPM_SUPPLY_S("DAC MONO L ASRC", 1, RT5645_ASRC_1,
			      9, 0, NULL, 0),
	SND_SOC_DAPM_SUPPLY_S("DAC MONO R ASRC", 1, RT5645_ASRC_1,
			      8, 0, NULL, 0),
	SND_SOC_DAPM_SUPPLY_S("DMIC STO1 ASRC", 1, RT5645_ASRC_1,
			      7, 0, NULL, 0),
	SND_SOC_DAPM_SUPPLY_S("DMIC MONO L ASRC", 1, RT5645_ASRC_1,
			      5, 0, NULL, 0),
	SND_SOC_DAPM_SUPPLY_S("DMIC MONO R ASRC", 1, RT5645_ASRC_1,
			      4, 0, NULL, 0),
	SND_SOC_DAPM_SUPPLY_S("ADC STO1 ASRC", 1, RT5645_ASRC_1,
			      3, 0, NULL, 0),
	SND_SOC_DAPM_SUPPLY_S("ADC MONO L ASRC", 1, RT5645_ASRC_1,
			      1, 0, NULL, 0),
	SND_SOC_DAPM_SUPPLY_S("ADC MONO R ASRC", 1, RT5645_ASRC_1,
			      0, 0, NULL, 0),

	/* Input Side */
	/* micbias */
	SND_SOC_DAPM_SUPPLY("micbias1", RT5645_PWR_ANLG2,
			RT5645_PWR_MB1_BIT, 0, rt5645_set_micbias1_event,
			SND_SOC_DAPM_PRE_PMU | SND_SOC_DAPM_POST_PMD),
	SND_SOC_DAPM_SUPPLY("micbias2", RT5645_PWR_ANLG2,
			RT5645_PWR_MB2_BIT, 0, rt5645_set_micbias2_event,
			SND_SOC_DAPM_PRE_PMU | SND_SOC_DAPM_POST_PMD),
	/* Input Lines */
	SND_SOC_DAPM_INPUT("DMIC L1"),
	SND_SOC_DAPM_INPUT("DMIC R1"),
	SND_SOC_DAPM_INPUT("DMIC L2"),
	SND_SOC_DAPM_INPUT("DMIC R2"),

	SND_SOC_DAPM_INPUT("IN1P"),
	SND_SOC_DAPM_INPUT("IN1N"),
	SND_SOC_DAPM_INPUT("IN2P"),
	SND_SOC_DAPM_INPUT("IN2N"),

	SND_SOC_DAPM_INPUT("Haptic Generator"),

	SND_SOC_DAPM_PGA("DMIC1", SND_SOC_NOPM, 0, 0, NULL, 0),
	SND_SOC_DAPM_PGA("DMIC2", SND_SOC_NOPM, 0, 0, NULL, 0),
	SND_SOC_DAPM_SUPPLY("DMIC CLK", SND_SOC_NOPM, 0, 0,
		set_dmic_clk, SND_SOC_DAPM_PRE_PMU),
	SND_SOC_DAPM_SUPPLY("DMIC1 Power", RT5645_DMIC_CTRL1,
		RT5645_DMIC_1_EN_SFT, 0, NULL, 0),
	SND_SOC_DAPM_SUPPLY("DMIC2 Power", RT5645_DMIC_CTRL1,
		RT5645_DMIC_2_EN_SFT, 0, NULL, 0),
	/* Boost */
	SND_SOC_DAPM_PGA("BST1", RT5645_PWR_ANLG2,
		RT5645_PWR_BST1_BIT, 0, NULL, 0),
	SND_SOC_DAPM_PGA_E("BST2", RT5645_PWR_ANLG2,
		RT5645_PWR_BST2_BIT, 0, NULL, 0, rt5645_bst2_event,
		SND_SOC_DAPM_PRE_PMD | SND_SOC_DAPM_POST_PMU),
	/* Input Volume */
	SND_SOC_DAPM_PGA("INL VOL", RT5645_PWR_VOL,
		RT5645_PWR_IN_L_BIT, 0, NULL, 0),
	SND_SOC_DAPM_PGA("INR VOL", RT5645_PWR_VOL,
		RT5645_PWR_IN_R_BIT, 0, NULL, 0),
	/* REC Mixer */
	SND_SOC_DAPM_MIXER("RECMIXL", RT5645_PWR_MIXER, RT5645_PWR_RM_L_BIT,
			0, rt5645_rec_l_mix, ARRAY_SIZE(rt5645_rec_l_mix)),
	SND_SOC_DAPM_MIXER("RECMIXR", RT5645_PWR_MIXER, RT5645_PWR_RM_R_BIT,
			0, rt5645_rec_r_mix, ARRAY_SIZE(rt5645_rec_r_mix)),
	/* ADCs */
	SND_SOC_DAPM_ADC("ADC L", NULL, SND_SOC_NOPM, 0, 0),
	SND_SOC_DAPM_ADC("ADC R", NULL, SND_SOC_NOPM, 0, 0),

	SND_SOC_DAPM_SUPPLY("ADC L power", RT5645_PWR_DIG1,
		RT5645_PWR_ADC_L_BIT, 0, NULL, 0),
	SND_SOC_DAPM_SUPPLY("ADC R power", RT5645_PWR_DIG1,
		RT5645_PWR_ADC_R_BIT, 0, NULL, 0),

	/* ADC Mux */
	SND_SOC_DAPM_MUX("Stereo1 DMIC Mux", SND_SOC_NOPM, 0, 0,
		&rt5645_sto1_dmic_mux),
	SND_SOC_DAPM_MUX("Stereo1 ADC L2 Mux", SND_SOC_NOPM, 0, 0,
		&rt5645_sto_adc2_mux),
	SND_SOC_DAPM_MUX("Stereo1 ADC R2 Mux", SND_SOC_NOPM, 0, 0,
		&rt5645_sto_adc2_mux),
	SND_SOC_DAPM_MUX("Stereo1 ADC L1 Mux", SND_SOC_NOPM, 0, 0,
		&rt5645_sto_adc1_mux),
	SND_SOC_DAPM_MUX("Stereo1 ADC R1 Mux", SND_SOC_NOPM, 0, 0,
		&rt5645_sto_adc1_mux),
	SND_SOC_DAPM_MUX("Mono DMIC L Mux", SND_SOC_NOPM, 0, 0,
		&rt5645_mono_dmic_l_mux),
	SND_SOC_DAPM_MUX("Mono DMIC R Mux", SND_SOC_NOPM, 0, 0,
		&rt5645_mono_dmic_r_mux),
	SND_SOC_DAPM_MUX("Mono ADC L2 Mux", SND_SOC_NOPM, 0, 0,
		&rt5645_mono_adc_l2_mux),
	SND_SOC_DAPM_MUX("Mono ADC L1 Mux", SND_SOC_NOPM, 0, 0,
		&rt5645_mono_adc_l1_mux),
	SND_SOC_DAPM_MUX("Mono ADC R1 Mux", SND_SOC_NOPM, 0, 0,
		&rt5645_mono_adc_r1_mux),
	SND_SOC_DAPM_MUX("Mono ADC R2 Mux", SND_SOC_NOPM, 0, 0,
		&rt5645_mono_adc_r2_mux),
	/* ADC Mixer */

	SND_SOC_DAPM_SUPPLY_S("adc stereo1 filter", 1, RT5645_PWR_DIG2,
		RT5645_PWR_ADC_S1F_BIT, 0, NULL, 0),
	SND_SOC_DAPM_MIXER_E("Sto1 ADC MIXL", SND_SOC_NOPM, 0, 0,
		rt5645_sto1_adc_l_mix, ARRAY_SIZE(rt5645_sto1_adc_l_mix),
		NULL, 0),
	SND_SOC_DAPM_MIXER_E("Sto1 ADC MIXR", SND_SOC_NOPM, 0, 0,
		rt5645_sto1_adc_r_mix, ARRAY_SIZE(rt5645_sto1_adc_r_mix),
		NULL, 0),
	SND_SOC_DAPM_SUPPLY_S("adc mono left filter", 1, RT5645_PWR_DIG2,
		RT5645_PWR_ADC_MF_L_BIT, 0, NULL, 0),
	SND_SOC_DAPM_MIXER_E("Mono ADC MIXL", SND_SOC_NOPM, 0, 0,
		rt5645_mono_adc_l_mix, ARRAY_SIZE(rt5645_mono_adc_l_mix),
		NULL, 0),
	SND_SOC_DAPM_SUPPLY_S("adc mono right filter", 1, RT5645_PWR_DIG2,
		RT5645_PWR_ADC_MF_R_BIT, 0, NULL, 0),
	SND_SOC_DAPM_MIXER_E("Mono ADC MIXR", SND_SOC_NOPM, 0, 0,
		rt5645_mono_adc_r_mix, ARRAY_SIZE(rt5645_mono_adc_r_mix),
		NULL, 0),

	/* ADC PGA */
	SND_SOC_DAPM_PGA("Stereo1 ADC MIXL", SND_SOC_NOPM, 0, 0, NULL, 0),
	SND_SOC_DAPM_PGA("Stereo1 ADC MIXR", SND_SOC_NOPM, 0, 0, NULL, 0),
	SND_SOC_DAPM_PGA("Sto2 ADC LR MIX", SND_SOC_NOPM, 0, 0, NULL, 0),
	SND_SOC_DAPM_PGA("VAD_ADC", SND_SOC_NOPM, 0, 0, NULL, 0),
	SND_SOC_DAPM_PGA("IF_ADC1", SND_SOC_NOPM, 0, 0, NULL, 0),
	SND_SOC_DAPM_PGA("IF_ADC2", SND_SOC_NOPM, 0, 0, NULL, 0),
	SND_SOC_DAPM_PGA("IF1_ADC1", SND_SOC_NOPM, 0, 0, NULL, 0),
	SND_SOC_DAPM_PGA("IF1_ADC2", SND_SOC_NOPM, 0, 0, NULL, 0),
	SND_SOC_DAPM_PGA("IF1_ADC3", SND_SOC_NOPM, 0, 0, NULL, 0),
	SND_SOC_DAPM_PGA("IF1_ADC4", SND_SOC_NOPM, 0, 0, NULL, 0),

	/* IF1 2 Mux */
	SND_SOC_DAPM_MUX("IF2 ADC Mux", SND_SOC_NOPM,
		0, 0, &rt5645_if2_adc_in_mux),

	/* Digital Interface */
	SND_SOC_DAPM_SUPPLY("I2S1", RT5645_PWR_DIG1,
		RT5645_PWR_I2S1_BIT, 0, NULL, 0),
	SND_SOC_DAPM_PGA("IF1 DAC0", SND_SOC_NOPM, 0, 0, NULL, 0),
	SND_SOC_DAPM_PGA("IF1 DAC1", SND_SOC_NOPM, 0, 0, NULL, 0),
	SND_SOC_DAPM_PGA("IF1 DAC2", SND_SOC_NOPM, 0, 0, NULL, 0),
	SND_SOC_DAPM_PGA("IF1 DAC3", SND_SOC_NOPM, 0, 0, NULL, 0),
	SND_SOC_DAPM_PGA("IF1 ADC", SND_SOC_NOPM, 0, 0, NULL, 0),
	SND_SOC_DAPM_PGA("IF1 ADC L", SND_SOC_NOPM, 0, 0, NULL, 0),
	SND_SOC_DAPM_PGA("IF1 ADC R", SND_SOC_NOPM, 0, 0, NULL, 0),
	SND_SOC_DAPM_SUPPLY("I2S2", RT5645_PWR_DIG1,
		RT5645_PWR_I2S2_BIT, 0, NULL, 0),
	SND_SOC_DAPM_PGA("IF2 DAC", SND_SOC_NOPM, 0, 0, NULL, 0),
	SND_SOC_DAPM_PGA("IF2 DAC L", SND_SOC_NOPM, 0, 0, NULL, 0),
	SND_SOC_DAPM_PGA("IF2 DAC R", SND_SOC_NOPM, 0, 0, NULL, 0),
	SND_SOC_DAPM_PGA("IF2 ADC", SND_SOC_NOPM, 0, 0, NULL, 0),

	/* Digital Interface Select */
	SND_SOC_DAPM_MUX("VAD ADC Mux", SND_SOC_NOPM,
		0, 0, &rt5645_vad_adc_mux),

	/* Audio Interface */
	SND_SOC_DAPM_AIF_IN("AIF1RX", "AIF1 Playback", 0, SND_SOC_NOPM, 0, 0),
	SND_SOC_DAPM_AIF_OUT("AIF1TX", "AIF1 Capture", 0, SND_SOC_NOPM, 0, 0),
	SND_SOC_DAPM_AIF_IN("AIF2RX", "AIF2 Playback", 0, SND_SOC_NOPM, 0, 0),
	SND_SOC_DAPM_AIF_OUT("AIF2TX", "AIF2 Capture", 0, SND_SOC_NOPM, 0, 0),

	/* Output Side */
	/* DAC mixer before sound effect  */
	SND_SOC_DAPM_MIXER("DAC1 MIXL", SND_SOC_NOPM, 0, 0,
		rt5645_dac_l_mix, ARRAY_SIZE(rt5645_dac_l_mix)),
	SND_SOC_DAPM_MIXER("DAC1 MIXR", SND_SOC_NOPM, 0, 0,
		rt5645_dac_r_mix, ARRAY_SIZE(rt5645_dac_r_mix)),

	/* DAC2 channel Mux */
	SND_SOC_DAPM_MUX("DAC L2 Mux", SND_SOC_NOPM, 0, 0, &rt5645_dac_l2_mux),
	SND_SOC_DAPM_MUX("DAC R2 Mux", SND_SOC_NOPM, 0, 0, &rt5645_dac_r2_mux),
	SND_SOC_DAPM_PGA("DAC L2 Volume", RT5645_PWR_DIG1,
		RT5645_PWR_DAC_L2_BIT, 0, NULL, 0),
	SND_SOC_DAPM_PGA("DAC R2 Volume", RT5645_PWR_DIG1,
		RT5645_PWR_DAC_R2_BIT, 0, NULL, 0),

	SND_SOC_DAPM_MUX("DAC1 L Mux", SND_SOC_NOPM, 0, 0, &rt5645_dac1l_mux),
	SND_SOC_DAPM_MUX("DAC1 R Mux", SND_SOC_NOPM, 0, 0, &rt5645_dac1r_mux),

	/* DAC Mixer */
	SND_SOC_DAPM_SUPPLY_S("dac stereo1 filter", 1, RT5645_PWR_DIG2,
		RT5645_PWR_DAC_S1F_BIT, 0, NULL, 0),
	SND_SOC_DAPM_SUPPLY_S("dac mono left filter", 1, RT5645_PWR_DIG2,
		RT5645_PWR_DAC_MF_L_BIT, 0, NULL, 0),
	SND_SOC_DAPM_SUPPLY_S("dac mono right filter", 1, RT5645_PWR_DIG2,
		RT5645_PWR_DAC_MF_R_BIT, 0, NULL, 0),
	SND_SOC_DAPM_MIXER("Stereo DAC MIXL", SND_SOC_NOPM, 0, 0,
		rt5645_sto_dac_l_mix, ARRAY_SIZE(rt5645_sto_dac_l_mix)),
	SND_SOC_DAPM_MIXER("Stereo DAC MIXR", SND_SOC_NOPM, 0, 0,
		rt5645_sto_dac_r_mix, ARRAY_SIZE(rt5645_sto_dac_r_mix)),
	SND_SOC_DAPM_MIXER("Mono DAC MIXL", SND_SOC_NOPM, 0, 0,
		rt5645_mono_dac_l_mix, ARRAY_SIZE(rt5645_mono_dac_l_mix)),
	SND_SOC_DAPM_MIXER("Mono DAC MIXR", SND_SOC_NOPM, 0, 0,
		rt5645_mono_dac_r_mix, ARRAY_SIZE(rt5645_mono_dac_r_mix)),
	SND_SOC_DAPM_MIXER("DAC MIXL", SND_SOC_NOPM, 0, 0,
		rt5645_dig_l_mix, ARRAY_SIZE(rt5645_dig_l_mix)),
	SND_SOC_DAPM_MIXER("DAC MIXR", SND_SOC_NOPM, 0, 0,
		rt5645_dig_r_mix, ARRAY_SIZE(rt5645_dig_r_mix)),

	/* DACs */
	SND_SOC_DAPM_DAC("DAC L1", NULL, RT5645_PWR_DIG1, RT5645_PWR_DAC_L1_BIT,
		0),
	SND_SOC_DAPM_DAC("DAC L2", NULL, RT5645_PWR_DIG1, RT5645_PWR_DAC_L2_BIT,
		0),
	SND_SOC_DAPM_DAC("DAC R1", NULL, RT5645_PWR_DIG1, RT5645_PWR_DAC_R1_BIT,
		0),
	SND_SOC_DAPM_DAC("DAC R2", NULL, RT5645_PWR_DIG1, RT5645_PWR_DAC_R2_BIT,
		0),
	/* OUT Mixer */
	SND_SOC_DAPM_MIXER("SPK MIXL", RT5645_PWR_MIXER, RT5645_PWR_SM_L_BIT,
		0, rt5645_spk_l_mix, ARRAY_SIZE(rt5645_spk_l_mix)),
	SND_SOC_DAPM_MIXER("SPK MIXR", RT5645_PWR_MIXER, RT5645_PWR_SM_R_BIT,
		0, rt5645_spk_r_mix, ARRAY_SIZE(rt5645_spk_r_mix)),
	SND_SOC_DAPM_MIXER("OUT MIXL", RT5645_PWR_MIXER, RT5645_PWR_OM_L_BIT,
		0, rt5645_out_l_mix, ARRAY_SIZE(rt5645_out_l_mix)),
	SND_SOC_DAPM_MIXER("OUT MIXR", RT5645_PWR_MIXER, RT5645_PWR_OM_R_BIT,
		0, rt5645_out_r_mix, ARRAY_SIZE(rt5645_out_r_mix)),
	/* Ouput Volume */
	SND_SOC_DAPM_SWITCH("SPKVOL L", RT5645_PWR_VOL, RT5645_PWR_SV_L_BIT, 0,
		&spk_l_vol_control),
	SND_SOC_DAPM_SWITCH("SPKVOL R", RT5645_PWR_VOL, RT5645_PWR_SV_R_BIT, 0,
		&spk_r_vol_control),
	SND_SOC_DAPM_MIXER("HPOVOL MIXL", RT5645_PWR_VOL, RT5645_PWR_HV_L_BIT,
		0, rt5645_hpvoll_mix, ARRAY_SIZE(rt5645_hpvoll_mix)),
	SND_SOC_DAPM_MIXER("HPOVOL MIXR", RT5645_PWR_VOL, RT5645_PWR_HV_R_BIT,
		0, rt5645_hpvolr_mix, ARRAY_SIZE(rt5645_hpvolr_mix)),
	SND_SOC_DAPM_SUPPLY("HPOVOL MIXL Power", RT5645_PWR_MIXER,
		RT5645_PWR_HM_L_BIT, 0, NULL, 0),
	SND_SOC_DAPM_SUPPLY("HPOVOL MIXR Power", RT5645_PWR_MIXER,
		RT5645_PWR_HM_R_BIT, 0, NULL, 0),
	SND_SOC_DAPM_PGA("DAC 1", SND_SOC_NOPM, 0, 0, NULL, 0),
	SND_SOC_DAPM_PGA("DAC 2", SND_SOC_NOPM, 0, 0, NULL, 0),
	SND_SOC_DAPM_PGA("HPOVOL", SND_SOC_NOPM, 0, 0, NULL, 0),
	SND_SOC_DAPM_SWITCH("HPOVOL L", SND_SOC_NOPM, 0, 0, &hp_l_vol_control),
	SND_SOC_DAPM_SWITCH("HPOVOL R", SND_SOC_NOPM, 0, 0, &hp_r_vol_control),

	/* HPO/LOUT/Mono Mixer */
	SND_SOC_DAPM_MIXER("SPOL MIX", SND_SOC_NOPM, 0, 0, rt5645_spo_l_mix,
		ARRAY_SIZE(rt5645_spo_l_mix)),
	SND_SOC_DAPM_MIXER("SPOR MIX", SND_SOC_NOPM, 0, 0, rt5645_spo_r_mix,
		ARRAY_SIZE(rt5645_spo_r_mix)),
	SND_SOC_DAPM_MIXER("HPO MIX", SND_SOC_NOPM, 0, 0, rt5645_hpo_mix,
		ARRAY_SIZE(rt5645_hpo_mix)),
	SND_SOC_DAPM_MIXER("LOUT MIX", SND_SOC_NOPM, 0, 0, rt5645_lout_mix,
		ARRAY_SIZE(rt5645_lout_mix)),

	SND_SOC_DAPM_PGA_S("HP amp", 1, SND_SOC_NOPM, 0, 0, rt5645_hp_event,
		SND_SOC_DAPM_PRE_PMD | SND_SOC_DAPM_POST_PMU),
	SND_SOC_DAPM_PGA_S("LOUT amp", 1, SND_SOC_NOPM, 0, 0, rt5645_lout_event,
		SND_SOC_DAPM_PRE_PMD | SND_SOC_DAPM_POST_PMU),
	SND_SOC_DAPM_PGA_S("SPK amp", 2, SND_SOC_NOPM, 0, 0, rt5645_spk_event,
		SND_SOC_DAPM_PRE_PMD | SND_SOC_DAPM_POST_PMU),

	/* PDM */
	SND_SOC_DAPM_SUPPLY("PDM1 Power", RT5645_PWR_DIG2, RT5645_PWR_PDM1_BIT,
		0, NULL, 0),
	SND_SOC_DAPM_MUX("PDM1 L Mux", SND_SOC_NOPM, 0, 0, &rt5645_pdm1_l_mux),
	SND_SOC_DAPM_MUX("PDM1 R Mux", SND_SOC_NOPM, 0, 0, &rt5645_pdm1_r_mux),

	SND_SOC_DAPM_SWITCH("PDM1 L", SND_SOC_NOPM, 0, 0, &pdm1_l_vol_control),
	SND_SOC_DAPM_SWITCH("PDM1 R", SND_SOC_NOPM, 0, 0, &pdm1_r_vol_control),

	/* Output Lines */
	SND_SOC_DAPM_OUTPUT("HPOL"),
	SND_SOC_DAPM_OUTPUT("HPOR"),
	SND_SOC_DAPM_OUTPUT("LOUTL"),
	SND_SOC_DAPM_OUTPUT("LOUTR"),
	SND_SOC_DAPM_OUTPUT("PDM1L"),
	SND_SOC_DAPM_OUTPUT("PDM1R"),
	SND_SOC_DAPM_OUTPUT("SPOL"),
	SND_SOC_DAPM_OUTPUT("SPOR"),
	SND_SOC_DAPM_POST("DAPM_POST", rt5650_hp_event),
};

static const struct snd_soc_dapm_widget rt5645_specific_dapm_widgets[] = {
	SND_SOC_DAPM_MUX("RT5645 IF1 DAC1 L Mux", SND_SOC_NOPM, 0, 0,
		&rt5645_if1_dac0_tdm_sel_mux),
	SND_SOC_DAPM_MUX("RT5645 IF1 DAC1 R Mux", SND_SOC_NOPM, 0, 0,
		&rt5645_if1_dac1_tdm_sel_mux),
	SND_SOC_DAPM_MUX("RT5645 IF1 DAC2 L Mux", SND_SOC_NOPM, 0, 0,
		&rt5645_if1_dac2_tdm_sel_mux),
	SND_SOC_DAPM_MUX("RT5645 IF1 DAC2 R Mux", SND_SOC_NOPM, 0, 0,
		&rt5645_if1_dac3_tdm_sel_mux),
	SND_SOC_DAPM_MUX("RT5645 IF1 ADC Mux", SND_SOC_NOPM,
		0, 0, &rt5645_if1_adc_in_mux),
	SND_SOC_DAPM_MUX("RT5645 IF1 ADC1 Swap Mux", SND_SOC_NOPM,
		0, 0, &rt5645_if1_adc1_in_mux),
	SND_SOC_DAPM_MUX("RT5645 IF1 ADC2 Swap Mux", SND_SOC_NOPM,
		0, 0, &rt5645_if1_adc2_in_mux),
	SND_SOC_DAPM_MUX("RT5645 IF1 ADC3 Swap Mux", SND_SOC_NOPM,
		0, 0, &rt5645_if1_adc3_in_mux),
};

static const struct snd_soc_dapm_widget rt5650_specific_dapm_widgets[] = {
	SND_SOC_DAPM_MUX("A DAC1 L Mux", SND_SOC_NOPM,
		0, 0, &rt5650_a_dac1_l_mux),
	SND_SOC_DAPM_MUX("A DAC1 R Mux", SND_SOC_NOPM,
		0, 0, &rt5650_a_dac1_r_mux),
	SND_SOC_DAPM_MUX("A DAC2 L Mux", SND_SOC_NOPM,
		0, 0, &rt5650_a_dac2_l_mux),
	SND_SOC_DAPM_MUX("A DAC2 R Mux", SND_SOC_NOPM,
		0, 0, &rt5650_a_dac2_r_mux),

	SND_SOC_DAPM_MUX("RT5650 IF1 ADC1 Swap Mux", SND_SOC_NOPM,
		0, 0, &rt5650_if1_adc1_in_mux),
	SND_SOC_DAPM_MUX("RT5650 IF1 ADC2 Swap Mux", SND_SOC_NOPM,
		0, 0, &rt5650_if1_adc2_in_mux),
	SND_SOC_DAPM_MUX("RT5650 IF1 ADC3 Swap Mux", SND_SOC_NOPM,
		0, 0, &rt5650_if1_adc3_in_mux),
	SND_SOC_DAPM_MUX("RT5650 IF1 ADC Mux", SND_SOC_NOPM,
		0, 0, &rt5650_if1_adc_in_mux),

	SND_SOC_DAPM_MUX("RT5650 IF1 DAC1 L Mux", SND_SOC_NOPM, 0, 0,
		&rt5650_if1_dac0_tdm_sel_mux),
	SND_SOC_DAPM_MUX("RT5650 IF1 DAC1 R Mux", SND_SOC_NOPM, 0, 0,
		&rt5650_if1_dac1_tdm_sel_mux),
	SND_SOC_DAPM_MUX("RT5650 IF1 DAC2 L Mux", SND_SOC_NOPM, 0, 0,
		&rt5650_if1_dac2_tdm_sel_mux),
	SND_SOC_DAPM_MUX("RT5650 IF1 DAC2 R Mux", SND_SOC_NOPM, 0, 0,
		&rt5650_if1_dac3_tdm_sel_mux),
};

static const struct snd_soc_dapm_route rt5645_dapm_routes[] = {
	{ "adc stereo1 filter", NULL, "ADC STO1 ASRC", is_using_asrc },
	{ "adc mono left filter", NULL, "ADC MONO L ASRC", is_using_asrc },
	{ "adc mono right filter", NULL, "ADC MONO R ASRC", is_using_asrc },
	{ "dac mono left filter", NULL, "DAC MONO L ASRC", is_using_asrc },
	{ "dac mono right filter", NULL, "DAC MONO R ASRC", is_using_asrc },
	{ "dac stereo1 filter", NULL, "DAC STO ASRC", is_using_asrc },

	{ "I2S1", NULL, "I2S1 ASRC" },
	{ "I2S2", NULL, "I2S2 ASRC" },

	{ "IN1P", NULL, "LDO2" },
	{ "IN2P", NULL, "LDO2" },

	{ "DMIC1", NULL, "DMIC L1" },
	{ "DMIC1", NULL, "DMIC R1" },
	{ "DMIC2", NULL, "DMIC L2" },
	{ "DMIC2", NULL, "DMIC R2" },

	{ "BST1", NULL, "IN1P" },
	{ "BST1", NULL, "IN1N" },
	{ "BST1", NULL, "JD Power" },
	{ "BST1", NULL, "Mic Det Power" },
	{ "BST2", NULL, "IN2P" },
	{ "BST2", NULL, "IN2N" },

	{ "INL VOL", NULL, "IN2P" },
	{ "INR VOL", NULL, "IN2N" },

	{ "RECMIXL", "HPOL Switch", "HPOL" },
	{ "RECMIXL", "INL Switch", "INL VOL" },
	{ "RECMIXL", "BST2 Switch", "BST2" },
	{ "RECMIXL", "BST1 Switch", "BST1" },
	{ "RECMIXL", "OUT MIXL Switch", "OUT MIXL" },

	{ "RECMIXR", "HPOR Switch", "HPOR" },
	{ "RECMIXR", "INR Switch", "INR VOL" },
	{ "RECMIXR", "BST2 Switch", "BST2" },
	{ "RECMIXR", "BST1 Switch", "BST1" },
	{ "RECMIXR", "OUT MIXR Switch", "OUT MIXR" },

	{ "ADC L", NULL, "RECMIXL" },
	{ "ADC L", NULL, "ADC L power" },
	{ "ADC R", NULL, "RECMIXR" },
	{ "ADC R", NULL, "ADC R power" },

	{"DMIC L1", NULL, "DMIC CLK"},
	{"DMIC L1", NULL, "DMIC1 Power"},
	{"DMIC R1", NULL, "DMIC CLK"},
	{"DMIC R1", NULL, "DMIC1 Power"},
	{"DMIC L2", NULL, "DMIC CLK"},
	{"DMIC L2", NULL, "DMIC2 Power"},
	{"DMIC R2", NULL, "DMIC CLK"},
	{"DMIC R2", NULL, "DMIC2 Power"},

	{ "Stereo1 DMIC Mux", "DMIC1", "DMIC1" },
	{ "Stereo1 DMIC Mux", "DMIC2", "DMIC2" },
	{ "Stereo1 DMIC Mux", NULL, "DMIC STO1 ASRC" },

	{ "Mono DMIC L Mux", "DMIC1", "DMIC L1" },
	{ "Mono DMIC L Mux", "DMIC2", "DMIC L2" },
	{ "Mono DMIC L Mux", NULL, "DMIC MONO L ASRC" },

	{ "Mono DMIC R Mux", "DMIC1", "DMIC R1" },
	{ "Mono DMIC R Mux", "DMIC2", "DMIC R2" },
	{ "Mono DMIC R Mux", NULL, "DMIC MONO R ASRC" },

	{ "Stereo1 ADC L2 Mux", "DMIC", "Stereo1 DMIC Mux" },
	{ "Stereo1 ADC L2 Mux", "DAC MIX", "DAC MIXL" },
	{ "Stereo1 ADC L1 Mux", "ADC", "ADC L" },
	{ "Stereo1 ADC L1 Mux", "DAC MIX", "DAC MIXL" },

	{ "Stereo1 ADC R1 Mux", "ADC", "ADC R" },
	{ "Stereo1 ADC R1 Mux", "DAC MIX", "DAC MIXR" },
	{ "Stereo1 ADC R2 Mux", "DMIC", "Stereo1 DMIC Mux" },
	{ "Stereo1 ADC R2 Mux", "DAC MIX", "DAC MIXR" },

	{ "Mono ADC L2 Mux", "DMIC", "Mono DMIC L Mux" },
	{ "Mono ADC L2 Mux", "Mono DAC MIXL", "Mono DAC MIXL" },
	{ "Mono ADC L1 Mux", "Mono DAC MIXL", "Mono DAC MIXL" },
	{ "Mono ADC L1 Mux", "ADC", "ADC L" },

	{ "Mono ADC R1 Mux", "Mono DAC MIXR", "Mono DAC MIXR" },
	{ "Mono ADC R1 Mux", "ADC", "ADC R" },
	{ "Mono ADC R2 Mux", "DMIC", "Mono DMIC R Mux" },
	{ "Mono ADC R2 Mux", "Mono DAC MIXR", "Mono DAC MIXR" },

	{ "Sto1 ADC MIXL", "ADC1 Switch", "Stereo1 ADC L1 Mux" },
	{ "Sto1 ADC MIXL", "ADC2 Switch", "Stereo1 ADC L2 Mux" },
	{ "Sto1 ADC MIXR", "ADC1 Switch", "Stereo1 ADC R1 Mux" },
	{ "Sto1 ADC MIXR", "ADC2 Switch", "Stereo1 ADC R2 Mux" },

	{ "Stereo1 ADC MIXL", NULL, "Sto1 ADC MIXL" },
	{ "Stereo1 ADC MIXL", NULL, "adc stereo1 filter" },
	{ "adc stereo1 filter", NULL, "PLL1", is_sys_clk_from_pll },

	{ "Stereo1 ADC MIXR", NULL, "Sto1 ADC MIXR" },
	{ "Stereo1 ADC MIXR", NULL, "adc stereo1 filter" },
	{ "adc stereo1 filter", NULL, "PLL1", is_sys_clk_from_pll },

	{ "Mono ADC MIXL", "ADC1 Switch", "Mono ADC L1 Mux" },
	{ "Mono ADC MIXL", "ADC2 Switch", "Mono ADC L2 Mux" },
	{ "Mono ADC MIXL", NULL, "adc mono left filter" },
	{ "adc mono left filter", NULL, "PLL1", is_sys_clk_from_pll },

	{ "Mono ADC MIXR", "ADC1 Switch", "Mono ADC R1 Mux" },
	{ "Mono ADC MIXR", "ADC2 Switch", "Mono ADC R2 Mux" },
	{ "Mono ADC MIXR", NULL, "adc mono right filter" },
	{ "adc mono right filter", NULL, "PLL1", is_sys_clk_from_pll },

	{ "VAD ADC Mux", "Sto1 ADC L", "Stereo1 ADC MIXL" },
	{ "VAD ADC Mux", "Mono ADC L", "Mono ADC MIXL" },
	{ "VAD ADC Mux", "Mono ADC R", "Mono ADC MIXR" },

	{ "IF_ADC1", NULL, "Stereo1 ADC MIXL" },
	{ "IF_ADC1", NULL, "Stereo1 ADC MIXR" },
	{ "IF_ADC2", NULL, "Mono ADC MIXL" },
	{ "IF_ADC2", NULL, "Mono ADC MIXR" },
	{ "VAD_ADC", NULL, "VAD ADC Mux" },

	{ "IF2 ADC Mux", "IF_ADC1", "IF_ADC1" },
	{ "IF2 ADC Mux", "IF_ADC2", "IF_ADC2" },
	{ "IF2 ADC Mux", "VAD_ADC", "VAD_ADC" },

	{ "IF1 ADC", NULL, "I2S1" },
	{ "IF2 ADC", NULL, "I2S2" },
	{ "IF2 ADC", NULL, "IF2 ADC Mux" },

	{ "AIF2TX", NULL, "IF2 ADC" },

	{ "IF1 DAC0", NULL, "AIF1RX" },
	{ "IF1 DAC1", NULL, "AIF1RX" },
	{ "IF1 DAC2", NULL, "AIF1RX" },
	{ "IF1 DAC3", NULL, "AIF1RX" },
	{ "IF2 DAC", NULL, "AIF2RX" },

	{ "IF1 DAC0", NULL, "I2S1" },
	{ "IF1 DAC1", NULL, "I2S1" },
	{ "IF1 DAC2", NULL, "I2S1" },
	{ "IF1 DAC3", NULL, "I2S1" },
	{ "IF2 DAC", NULL, "I2S2" },

	{ "IF2 DAC L", NULL, "IF2 DAC" },
	{ "IF2 DAC R", NULL, "IF2 DAC" },

	{ "DAC1 L Mux", "IF2 DAC", "IF2 DAC L" },
	{ "DAC1 R Mux", "IF2 DAC", "IF2 DAC R" },

	{ "DAC1 MIXL", "Stereo ADC Switch", "Stereo1 ADC MIXL" },
	{ "DAC1 MIXL", "DAC1 Switch", "DAC1 L Mux" },
	{ "DAC1 MIXL", NULL, "dac stereo1 filter" },
	{ "DAC1 MIXR", "Stereo ADC Switch", "Stereo1 ADC MIXR" },
	{ "DAC1 MIXR", "DAC1 Switch", "DAC1 R Mux" },
	{ "DAC1 MIXR", NULL, "dac stereo1 filter" },

	{ "DAC L2 Mux", "IF2 DAC", "IF2 DAC L" },
	{ "DAC L2 Mux", "Mono ADC", "Mono ADC MIXL" },
	{ "DAC L2 Mux", "VAD_ADC", "VAD_ADC" },
	{ "DAC L2 Volume", NULL, "DAC L2 Mux" },
	{ "DAC L2 Volume", NULL, "dac mono left filter" },

	{ "DAC R2 Mux", "IF2 DAC", "IF2 DAC R" },
	{ "DAC R2 Mux", "Mono ADC", "Mono ADC MIXR" },
	{ "DAC R2 Mux", "Haptic", "Haptic Generator" },
	{ "DAC R2 Volume", NULL, "DAC R2 Mux" },
	{ "DAC R2 Volume", NULL, "dac mono right filter" },

	{ "Stereo DAC MIXL", "DAC L1 Switch", "DAC1 MIXL" },
	{ "Stereo DAC MIXL", "DAC R1 Switch", "DAC1 MIXR" },
	{ "Stereo DAC MIXL", "DAC L2 Switch", "DAC L2 Volume" },
	{ "Stereo DAC MIXL", NULL, "dac stereo1 filter" },
	{ "Stereo DAC MIXR", "DAC R1 Switch", "DAC1 MIXR" },
	{ "Stereo DAC MIXR", "DAC L1 Switch", "DAC1 MIXL" },
	{ "Stereo DAC MIXR", "DAC R2 Switch", "DAC R2 Volume" },
	{ "Stereo DAC MIXR", NULL, "dac stereo1 filter" },

	{ "Mono DAC MIXL", "DAC L1 Switch", "DAC1 MIXL" },
	{ "Mono DAC MIXL", "DAC L2 Switch", "DAC L2 Volume" },
	{ "Mono DAC MIXL", "DAC R2 Switch", "DAC R2 Volume" },
	{ "Mono DAC MIXL", NULL, "dac mono left filter" },
	{ "Mono DAC MIXR", "DAC R1 Switch", "DAC1 MIXR" },
	{ "Mono DAC MIXR", "DAC R2 Switch", "DAC R2 Volume" },
	{ "Mono DAC MIXR", "DAC L2 Switch", "DAC L2 Volume" },
	{ "Mono DAC MIXR", NULL, "dac mono right filter" },

	{ "DAC MIXL", "Sto DAC Mix L Switch", "Stereo DAC MIXL" },
	{ "DAC MIXL", "DAC L2 Switch", "DAC L2 Volume" },
	{ "DAC MIXL", "DAC R2 Switch", "DAC R2 Volume" },
	{ "DAC MIXR", "Sto DAC Mix R Switch", "Stereo DAC MIXR" },
	{ "DAC MIXR", "DAC R2 Switch", "DAC R2 Volume" },
	{ "DAC MIXR", "DAC L2 Switch", "DAC L2 Volume" },

	{ "DAC L1", NULL, "PLL1", is_sys_clk_from_pll },
	{ "DAC R1", NULL, "PLL1", is_sys_clk_from_pll },
	{ "DAC L2", NULL, "PLL1", is_sys_clk_from_pll },
	{ "DAC R2", NULL, "PLL1", is_sys_clk_from_pll },

	{ "SPK MIXL", "BST1 Switch", "BST1" },
	{ "SPK MIXL", "INL Switch", "INL VOL" },
	{ "SPK MIXL", "DAC L1 Switch", "DAC L1" },
	{ "SPK MIXL", "DAC L2 Switch", "DAC L2" },
	{ "SPK MIXR", "BST2 Switch", "BST2" },
	{ "SPK MIXR", "INR Switch", "INR VOL" },
	{ "SPK MIXR", "DAC R1 Switch", "DAC R1" },
	{ "SPK MIXR", "DAC R2 Switch", "DAC R2" },

	{ "OUT MIXL", "BST1 Switch", "BST1" },
	{ "OUT MIXL", "INL Switch", "INL VOL" },
	{ "OUT MIXL", "DAC L2 Switch", "DAC L2" },
	{ "OUT MIXL", "DAC L1 Switch", "DAC L1" },

	{ "OUT MIXR", "BST2 Switch", "BST2" },
	{ "OUT MIXR", "INR Switch", "INR VOL" },
	{ "OUT MIXR", "DAC R2 Switch", "DAC R2" },
	{ "OUT MIXR", "DAC R1 Switch", "DAC R1" },

	{ "HPOVOL MIXL", "DAC1 Switch", "DAC L1" },
	{ "HPOVOL MIXL", "DAC2 Switch", "DAC L2" },
	{ "HPOVOL MIXL", "INL Switch", "INL VOL" },
	{ "HPOVOL MIXL", "BST1 Switch", "BST1" },
	{ "HPOVOL MIXL", NULL, "HPOVOL MIXL Power" },
	{ "HPOVOL MIXR", "DAC1 Switch", "DAC R1" },
	{ "HPOVOL MIXR", "DAC2 Switch", "DAC R2" },
	{ "HPOVOL MIXR", "INR Switch", "INR VOL" },
	{ "HPOVOL MIXR", "BST2 Switch", "BST2" },
	{ "HPOVOL MIXR", NULL, "HPOVOL MIXR Power" },

	{ "DAC 2", NULL, "DAC L2" },
	{ "DAC 2", NULL, "DAC R2" },
	{ "DAC 1", NULL, "DAC L1" },
	{ "DAC 1", NULL, "DAC R1" },
	{ "HPOVOL L", "Switch", "HPOVOL MIXL" },
	{ "HPOVOL R", "Switch", "HPOVOL MIXR" },
	{ "HPOVOL", NULL, "HPOVOL L" },
	{ "HPOVOL", NULL, "HPOVOL R" },
	{ "HPO MIX", "DAC1 Switch", "DAC 1" },
	{ "HPO MIX", "HPVOL Switch", "HPOVOL" },

	{ "SPKVOL L", "Switch", "SPK MIXL" },
	{ "SPKVOL R", "Switch", "SPK MIXR" },

	{ "SPOL MIX", "DAC L1 Switch", "DAC L1" },
	{ "SPOL MIX", "SPKVOL L Switch", "SPKVOL L" },
	{ "SPOR MIX", "DAC R1 Switch", "DAC R1" },
	{ "SPOR MIX", "SPKVOL R Switch", "SPKVOL R" },

	{ "LOUT MIX", "DAC L1 Switch", "DAC L1" },
	{ "LOUT MIX", "DAC R1 Switch", "DAC R1" },
	{ "LOUT MIX", "OUTMIX L Switch", "OUT MIXL" },
	{ "LOUT MIX", "OUTMIX R Switch", "OUT MIXR" },

	{ "PDM1 L Mux", "Stereo DAC", "Stereo DAC MIXL" },
	{ "PDM1 L Mux", "Mono DAC", "Mono DAC MIXL" },
	{ "PDM1 L Mux", NULL, "PDM1 Power" },
	{ "PDM1 R Mux", "Stereo DAC", "Stereo DAC MIXR" },
	{ "PDM1 R Mux", "Mono DAC", "Mono DAC MIXR" },
	{ "PDM1 R Mux", NULL, "PDM1 Power" },

	{ "HP amp", NULL, "HPO MIX" },
	{ "HP amp", NULL, "JD Power" },
	{ "HP amp", NULL, "Mic Det Power" },
	{ "HP amp", NULL, "LDO2" },
	{ "HPOL", NULL, "HP amp" },
	{ "HPOR", NULL, "HP amp" },

	{ "LOUT amp", NULL, "LOUT MIX" },
	{ "LOUTL", NULL, "LOUT amp" },
	{ "LOUTR", NULL, "LOUT amp" },

	{ "PDM1 L", "Switch", "PDM1 L Mux" },
	{ "PDM1 R", "Switch", "PDM1 R Mux" },

	{ "PDM1L", NULL, "PDM1 L" },
	{ "PDM1R", NULL, "PDM1 R" },

	{ "SPK amp", NULL, "SPOL MIX" },
	{ "SPK amp", NULL, "SPOR MIX" },
	{ "SPOL", NULL, "SPK amp" },
	{ "SPOR", NULL, "SPK amp" },
};

static const struct snd_soc_dapm_route rt5650_specific_dapm_routes[] = {
	{ "A DAC1 L Mux", "DAC1",  "DAC1 MIXL"},
	{ "A DAC1 L Mux", "Stereo DAC Mixer", "Stereo DAC MIXL"},
	{ "A DAC1 R Mux", "DAC1",  "DAC1 MIXR"},
	{ "A DAC1 R Mux", "Stereo DAC Mixer", "Stereo DAC MIXR"},

	{ "A DAC2 L Mux", "Stereo DAC Mixer", "Stereo DAC MIXL"},
	{ "A DAC2 L Mux", "Mono DAC Mixer", "Mono DAC MIXL"},
	{ "A DAC2 R Mux", "Stereo DAC Mixer", "Stereo DAC MIXR"},
	{ "A DAC2 R Mux", "Mono DAC Mixer", "Mono DAC MIXR"},

	{ "DAC L1", NULL, "A DAC1 L Mux" },
	{ "DAC R1", NULL, "A DAC1 R Mux" },
	{ "DAC L2", NULL, "A DAC2 L Mux" },
	{ "DAC R2", NULL, "A DAC2 R Mux" },

	{ "RT5650 IF1 ADC1 Swap Mux", "L/R", "IF_ADC1" },
	{ "RT5650 IF1 ADC1 Swap Mux", "R/L", "IF_ADC1" },
	{ "RT5650 IF1 ADC1 Swap Mux", "L/L", "IF_ADC1" },
	{ "RT5650 IF1 ADC1 Swap Mux", "R/R", "IF_ADC1" },

	{ "RT5650 IF1 ADC2 Swap Mux", "L/R", "IF_ADC2" },
	{ "RT5650 IF1 ADC2 Swap Mux", "R/L", "IF_ADC2" },
	{ "RT5650 IF1 ADC2 Swap Mux", "L/L", "IF_ADC2" },
	{ "RT5650 IF1 ADC2 Swap Mux", "R/R", "IF_ADC2" },

	{ "RT5650 IF1 ADC3 Swap Mux", "L/R", "VAD_ADC" },
	{ "RT5650 IF1 ADC3 Swap Mux", "R/L", "VAD_ADC" },
	{ "RT5650 IF1 ADC3 Swap Mux", "L/L", "VAD_ADC" },
	{ "RT5650 IF1 ADC3 Swap Mux", "R/R", "VAD_ADC" },

	{ "IF1 ADC", NULL, "RT5650 IF1 ADC1 Swap Mux" },
	{ "IF1 ADC", NULL, "RT5650 IF1 ADC2 Swap Mux" },
	{ "IF1 ADC", NULL, "RT5650 IF1 ADC3 Swap Mux" },

	{ "RT5650 IF1 ADC Mux", "IF_ADC1/IF_ADC2/DAC_REF/Null", "IF1 ADC" },
	{ "RT5650 IF1 ADC Mux", "IF_ADC1/IF_ADC2/Null/DAC_REF", "IF1 ADC" },
	{ "RT5650 IF1 ADC Mux", "IF_ADC1/DAC_REF/IF_ADC2/Null", "IF1 ADC" },
	{ "RT5650 IF1 ADC Mux", "IF_ADC1/DAC_REF/Null/IF_ADC2", "IF1 ADC" },
	{ "RT5650 IF1 ADC Mux", "IF_ADC1/Null/DAC_REF/IF_ADC2", "IF1 ADC" },
	{ "RT5650 IF1 ADC Mux", "IF_ADC1/Null/IF_ADC2/DAC_REF", "IF1 ADC" },

	{ "RT5650 IF1 ADC Mux", "IF_ADC2/IF_ADC1/DAC_REF/Null", "IF1 ADC" },
	{ "RT5650 IF1 ADC Mux", "IF_ADC2/IF_ADC1/Null/DAC_REF", "IF1 ADC" },
	{ "RT5650 IF1 ADC Mux", "IF_ADC2/DAC_REF/IF_ADC1/Null", "IF1 ADC" },
	{ "RT5650 IF1 ADC Mux", "IF_ADC2/DAC_REF/Null/IF_ADC1", "IF1 ADC" },
	{ "RT5650 IF1 ADC Mux", "IF_ADC2/Null/DAC_REF/IF_ADC1", "IF1 ADC" },
	{ "RT5650 IF1 ADC Mux", "IF_ADC2/Null/IF_ADC1/DAC_REF", "IF1 ADC" },

	{ "RT5650 IF1 ADC Mux", "DAC_REF/IF_ADC1/IF_ADC2/Null", "IF1 ADC" },
	{ "RT5650 IF1 ADC Mux", "DAC_REF/IF_ADC1/Null/IF_ADC2", "IF1 ADC" },
	{ "RT5650 IF1 ADC Mux", "DAC_REF/IF_ADC2/IF_ADC1/Null", "IF1 ADC" },
	{ "RT5650 IF1 ADC Mux", "DAC_REF/IF_ADC2/Null/IF_ADC1", "IF1 ADC" },
	{ "RT5650 IF1 ADC Mux", "DAC_REF/Null/IF_ADC1/IF_ADC2", "IF1 ADC" },
	{ "RT5650 IF1 ADC Mux", "DAC_REF/Null/IF_ADC2/IF_ADC1", "IF1 ADC" },

	{ "RT5650 IF1 ADC Mux", "Null/IF_ADC1/IF_ADC2/DAC_REF", "IF1 ADC" },
	{ "RT5650 IF1 ADC Mux", "Null/IF_ADC1/DAC_REF/IF_ADC2", "IF1 ADC" },
	{ "RT5650 IF1 ADC Mux", "Null/IF_ADC2/IF_ADC1/DAC_REF", "IF1 ADC" },
	{ "RT5650 IF1 ADC Mux", "Null/IF_ADC2/DAC_REF/IF_ADC1", "IF1 ADC" },
	{ "RT5650 IF1 ADC Mux", "Null/DAC_REF/IF_ADC1/IF_ADC2", "IF1 ADC" },
	{ "RT5650 IF1 ADC Mux", "Null/DAC_REF/IF_ADC2/IF_ADC1", "IF1 ADC" },
	{ "AIF1TX", NULL, "RT5650 IF1 ADC Mux" },

	{ "RT5650 IF1 DAC1 L Mux", "Slot0", "IF1 DAC0" },
	{ "RT5650 IF1 DAC1 L Mux", "Slot1", "IF1 DAC1" },
	{ "RT5650 IF1 DAC1 L Mux", "Slot2", "IF1 DAC2" },
	{ "RT5650 IF1 DAC1 L Mux", "Slot3", "IF1 DAC3" },

	{ "RT5650 IF1 DAC1 R Mux", "Slot0", "IF1 DAC0" },
	{ "RT5650 IF1 DAC1 R Mux", "Slot1", "IF1 DAC1" },
	{ "RT5650 IF1 DAC1 R Mux", "Slot2", "IF1 DAC2" },
	{ "RT5650 IF1 DAC1 R Mux", "Slot3", "IF1 DAC3" },

	{ "RT5650 IF1 DAC2 L Mux", "Slot0", "IF1 DAC0" },
	{ "RT5650 IF1 DAC2 L Mux", "Slot1", "IF1 DAC1" },
	{ "RT5650 IF1 DAC2 L Mux", "Slot2", "IF1 DAC2" },
	{ "RT5650 IF1 DAC2 L Mux", "Slot3", "IF1 DAC3" },

	{ "RT5650 IF1 DAC2 R Mux", "Slot0", "IF1 DAC0" },
	{ "RT5650 IF1 DAC2 R Mux", "Slot1", "IF1 DAC1" },
	{ "RT5650 IF1 DAC2 R Mux", "Slot2", "IF1 DAC2" },
	{ "RT5650 IF1 DAC2 R Mux", "Slot3", "IF1 DAC3" },

	{ "DAC1 L Mux", "IF1 DAC", "RT5650 IF1 DAC1 L Mux" },
	{ "DAC1 R Mux", "IF1 DAC", "RT5650 IF1 DAC1 R Mux" },

	{ "DAC L2 Mux", "IF1 DAC", "RT5650 IF1 DAC2 L Mux" },
	{ "DAC R2 Mux", "IF1 DAC", "RT5650 IF1 DAC2 R Mux" },
};

static const struct snd_soc_dapm_route rt5645_specific_dapm_routes[] = {
	{ "DAC L1", NULL, "Stereo DAC MIXL" },
	{ "DAC R1", NULL, "Stereo DAC MIXR" },
	{ "DAC L2", NULL, "Mono DAC MIXL" },
	{ "DAC R2", NULL, "Mono DAC MIXR" },

	{ "RT5645 IF1 ADC1 Swap Mux", "L/R", "IF_ADC1" },
	{ "RT5645 IF1 ADC1 Swap Mux", "R/L", "IF_ADC1" },
	{ "RT5645 IF1 ADC1 Swap Mux", "L/L", "IF_ADC1" },
	{ "RT5645 IF1 ADC1 Swap Mux", "R/R", "IF_ADC1" },

	{ "RT5645 IF1 ADC2 Swap Mux", "L/R", "IF_ADC2" },
	{ "RT5645 IF1 ADC2 Swap Mux", "R/L", "IF_ADC2" },
	{ "RT5645 IF1 ADC2 Swap Mux", "L/L", "IF_ADC2" },
	{ "RT5645 IF1 ADC2 Swap Mux", "R/R", "IF_ADC2" },

	{ "RT5645 IF1 ADC3 Swap Mux", "L/R", "VAD_ADC" },
	{ "RT5645 IF1 ADC3 Swap Mux", "R/L", "VAD_ADC" },
	{ "RT5645 IF1 ADC3 Swap Mux", "L/L", "VAD_ADC" },
	{ "RT5645 IF1 ADC3 Swap Mux", "R/R", "VAD_ADC" },

	{ "IF1 ADC", NULL, "RT5645 IF1 ADC1 Swap Mux" },
	{ "IF1 ADC", NULL, "RT5645 IF1 ADC2 Swap Mux" },
	{ "IF1 ADC", NULL, "RT5645 IF1 ADC3 Swap Mux" },

	{ "RT5645 IF1 ADC Mux", "IF_ADC1/IF_ADC2/VAD_ADC", "IF1 ADC" },
	{ "RT5645 IF1 ADC Mux", "IF_ADC2/IF_ADC1/VAD_ADC", "IF1 ADC" },
	{ "RT5645 IF1 ADC Mux", "VAD_ADC/IF_ADC1/IF_ADC2", "IF1 ADC" },
	{ "RT5645 IF1 ADC Mux", "VAD_ADC/IF_ADC2/IF_ADC1", "IF1 ADC" },
	{ "AIF1TX", NULL, "RT5645 IF1 ADC Mux" },

	{ "RT5645 IF1 DAC1 L Mux", "Slot0", "IF1 DAC0" },
	{ "RT5645 IF1 DAC1 L Mux", "Slot1", "IF1 DAC1" },
	{ "RT5645 IF1 DAC1 L Mux", "Slot2", "IF1 DAC2" },
	{ "RT5645 IF1 DAC1 L Mux", "Slot3", "IF1 DAC3" },

	{ "RT5645 IF1 DAC1 R Mux", "Slot0", "IF1 DAC0" },
	{ "RT5645 IF1 DAC1 R Mux", "Slot1", "IF1 DAC1" },
	{ "RT5645 IF1 DAC1 R Mux", "Slot2", "IF1 DAC2" },
	{ "RT5645 IF1 DAC1 R Mux", "Slot3", "IF1 DAC3" },

	{ "RT5645 IF1 DAC2 L Mux", "Slot0", "IF1 DAC0" },
	{ "RT5645 IF1 DAC2 L Mux", "Slot1", "IF1 DAC1" },
	{ "RT5645 IF1 DAC2 L Mux", "Slot2", "IF1 DAC2" },
	{ "RT5645 IF1 DAC2 L Mux", "Slot3", "IF1 DAC3" },

	{ "RT5645 IF1 DAC2 R Mux", "Slot0", "IF1 DAC0" },
	{ "RT5645 IF1 DAC2 R Mux", "Slot1", "IF1 DAC1" },
	{ "RT5645 IF1 DAC2 R Mux", "Slot2", "IF1 DAC2" },
	{ "RT5645 IF1 DAC2 R Mux", "Slot3", "IF1 DAC3" },

	{ "DAC1 L Mux", "IF1 DAC", "RT5645 IF1 DAC1 L Mux" },
	{ "DAC1 R Mux", "IF1 DAC", "RT5645 IF1 DAC1 R Mux" },

	{ "DAC L2 Mux", "IF1 DAC", "RT5645 IF1 DAC2 L Mux" },
	{ "DAC R2 Mux", "IF1 DAC", "RT5645 IF1 DAC2 R Mux" },
};

static const struct snd_soc_dapm_route rt5645_old_dapm_routes[] = {
	{ "SPOL MIX", "DAC R1 Switch", "DAC R1" },
	{ "SPOL MIX", "SPKVOL R Switch", "SPKVOL R" },
};

static int rt5645_hw_params(struct snd_pcm_substream *substream,
	struct snd_pcm_hw_params *params, struct snd_soc_dai *dai)
{
	struct snd_soc_codec *codec = dai->codec;
	struct rt5645_priv *rt5645 = snd_soc_codec_get_drvdata(codec);
	unsigned int val_len = 0, val_clk, mask_clk, dl_sft;
	int pre_div, bclk_ms, frame_size;

	rt5645->lrck[dai->id] = params_rate(params);
	pre_div = rl6231_get_clk_info(rt5645->sysclk, rt5645->lrck[dai->id]);
	if (pre_div < 0) {
		dev_err(codec->dev, "Unsupported clock setting\n");
		return -EINVAL;
	}
	frame_size = snd_soc_params_to_frame_size(params);
	if (frame_size < 0) {
		dev_err(codec->dev, "Unsupported frame size: %d\n", frame_size);
		return -EINVAL;
	}

	switch (rt5645->codec_type) {
	case CODEC_TYPE_RT5650:
		dl_sft = 4;
		break;
	default:
		dl_sft = 2;
		break;
	}

	bclk_ms = frame_size > 32;
	rt5645->bclk[dai->id] = rt5645->lrck[dai->id] * (32 << bclk_ms);

	dev_dbg(dai->dev, "bclk is %dHz and lrck is %dHz\n",
		rt5645->bclk[dai->id], rt5645->lrck[dai->id]);
	dev_dbg(dai->dev, "bclk_ms is %d and pre_div is %d for iis %d\n",
				bclk_ms, pre_div, dai->id);

	switch (params_width(params)) {
	case 16:
		break;
	case 20:
		val_len = 0x1;
		break;
	case 24:
		val_len = 0x2;
		break;
	case 8:
		val_len = 0x3;
		break;
	default:
		return -EINVAL;
	}

	switch (dai->id) {
	case RT5645_AIF1:
		mask_clk = RT5645_I2S_PD1_MASK;
		val_clk = pre_div << RT5645_I2S_PD1_SFT;
		snd_soc_update_bits(codec, RT5645_I2S1_SDP,
			(0x3 << dl_sft), (val_len << dl_sft));
		snd_soc_update_bits(codec, RT5645_ADDA_CLK1, mask_clk, val_clk);
		break;
	case  RT5645_AIF2:
		mask_clk = RT5645_I2S_BCLK_MS2_MASK | RT5645_I2S_PD2_MASK;
		val_clk = bclk_ms << RT5645_I2S_BCLK_MS2_SFT |
			pre_div << RT5645_I2S_PD2_SFT;
		snd_soc_update_bits(codec, RT5645_I2S2_SDP,
			(0x3 << dl_sft), (val_len << dl_sft));
		snd_soc_update_bits(codec, RT5645_ADDA_CLK1, mask_clk, val_clk);
		break;
	default:
		dev_err(codec->dev, "Invalid dai->id: %d\n", dai->id);
		return -EINVAL;
	}

	return 0;
}

static int rt5645_set_dai_fmt(struct snd_soc_dai *dai, unsigned int fmt)
{
	struct snd_soc_codec *codec = dai->codec;
	struct rt5645_priv *rt5645 = snd_soc_codec_get_drvdata(codec);
	unsigned int reg_val = 0, pol_sft;

	switch (rt5645->codec_type) {
	case CODEC_TYPE_RT5650:
		pol_sft = 8;
		break;
	default:
		pol_sft = 7;
		break;
	}

	switch (fmt & SND_SOC_DAIFMT_MASTER_MASK) {
	case SND_SOC_DAIFMT_CBM_CFM:
		rt5645->master[dai->id] = 1;
		break;
	case SND_SOC_DAIFMT_CBS_CFS:
		reg_val |= RT5645_I2S_MS_S;
		rt5645->master[dai->id] = 0;
		break;
	default:
		return -EINVAL;
	}

	switch (fmt & SND_SOC_DAIFMT_INV_MASK) {
	case SND_SOC_DAIFMT_NB_NF:
		break;
	case SND_SOC_DAIFMT_IB_NF:
		reg_val |= (1 << pol_sft);
		break;
	default:
		return -EINVAL;
	}

	switch (fmt & SND_SOC_DAIFMT_FORMAT_MASK) {
	case SND_SOC_DAIFMT_I2S:
		break;
	case SND_SOC_DAIFMT_LEFT_J:
		reg_val |= RT5645_I2S_DF_LEFT;
		break;
	case SND_SOC_DAIFMT_DSP_A:
		reg_val |= RT5645_I2S_DF_PCM_A;
		break;
	case SND_SOC_DAIFMT_DSP_B:
		reg_val |= RT5645_I2S_DF_PCM_B;
		break;
	default:
		return -EINVAL;
	}
	switch (dai->id) {
	case RT5645_AIF1:
		snd_soc_update_bits(codec, RT5645_I2S1_SDP,
			RT5645_I2S_MS_MASK | (1 << pol_sft) |
			RT5645_I2S_DF_MASK, reg_val);
		break;
	case RT5645_AIF2:
		snd_soc_update_bits(codec, RT5645_I2S2_SDP,
			RT5645_I2S_MS_MASK | (1 << pol_sft) |
			RT5645_I2S_DF_MASK, reg_val);
		break;
	default:
		dev_err(codec->dev, "Invalid dai->id: %d\n", dai->id);
		return -EINVAL;
	}
	return 0;
}

static int rt5645_set_dai_sysclk(struct snd_soc_dai *dai,
		int clk_id, unsigned int freq, int dir)
{
	struct snd_soc_codec *codec = dai->codec;
	struct rt5645_priv *rt5645 = snd_soc_codec_get_drvdata(codec);
	unsigned int reg_val = 0;

	if (freq == rt5645->sysclk && clk_id == rt5645->sysclk_src)
		return 0;

	switch (clk_id) {
	case RT5645_SCLK_S_MCLK:
		reg_val |= RT5645_SCLK_SRC_MCLK;
		break;
	case RT5645_SCLK_S_PLL1:
		reg_val |= RT5645_SCLK_SRC_PLL1;
		break;
	case RT5645_SCLK_S_RCCLK:
		reg_val |= RT5645_SCLK_SRC_RCCLK;
		break;
	default:
		dev_err(codec->dev, "Invalid clock id (%d)\n", clk_id);
		return -EINVAL;
	}
	snd_soc_update_bits(codec, RT5645_GLB_CLK,
		RT5645_SCLK_SRC_MASK, reg_val);
	rt5645->sysclk = freq;
	rt5645->sysclk_src = clk_id;

	dev_dbg(dai->dev, "Sysclk is %dHz and clock id is %d\n", freq, clk_id);

	return 0;
}

static int rt5645_set_dai_pll(struct snd_soc_dai *dai, int pll_id, int source,
			unsigned int freq_in, unsigned int freq_out)
{
	struct snd_soc_codec *codec = dai->codec;
	struct rt5645_priv *rt5645 = snd_soc_codec_get_drvdata(codec);
	struct rl6231_pll_code pll_code;
	int ret;

	if (source == rt5645->pll_src && freq_in == rt5645->pll_in &&
	    freq_out == rt5645->pll_out)
		return 0;

	if (!freq_in || !freq_out) {
		dev_dbg(codec->dev, "PLL disabled\n");

		rt5645->pll_in = 0;
		rt5645->pll_out = 0;
		snd_soc_update_bits(codec, RT5645_GLB_CLK,
			RT5645_SCLK_SRC_MASK, RT5645_SCLK_SRC_MCLK);
		return 0;
	}

	switch (source) {
	case RT5645_PLL1_S_MCLK:
		snd_soc_update_bits(codec, RT5645_GLB_CLK,
			RT5645_PLL1_SRC_MASK, RT5645_PLL1_SRC_MCLK);
		break;
	case RT5645_PLL1_S_BCLK1:
	case RT5645_PLL1_S_BCLK2:
		switch (dai->id) {
		case RT5645_AIF1:
			snd_soc_update_bits(codec, RT5645_GLB_CLK,
				RT5645_PLL1_SRC_MASK, RT5645_PLL1_SRC_BCLK1);
			break;
		case  RT5645_AIF2:
			snd_soc_update_bits(codec, RT5645_GLB_CLK,
				RT5645_PLL1_SRC_MASK, RT5645_PLL1_SRC_BCLK2);
			break;
		default:
			dev_err(codec->dev, "Invalid dai->id: %d\n", dai->id);
			return -EINVAL;
		}
		break;
	default:
		dev_err(codec->dev, "Unknown PLL source %d\n", source);
		return -EINVAL;
	}

	ret = rl6231_pll_calc(freq_in, freq_out, &pll_code);
	if (ret < 0) {
		dev_err(codec->dev, "Unsupport input clock %d\n", freq_in);
		return ret;
	}

	dev_dbg(codec->dev, "bypass=%d m=%d n=%d k=%d\n",
		pll_code.m_bp, (pll_code.m_bp ? 0 : pll_code.m_code),
		pll_code.n_code, pll_code.k_code);

	snd_soc_write(codec, RT5645_PLL_CTRL1,
		pll_code.n_code << RT5645_PLL_N_SFT | pll_code.k_code);
	snd_soc_write(codec, RT5645_PLL_CTRL2,
		(pll_code.m_bp ? 0 : pll_code.m_code) << RT5645_PLL_M_SFT |
		pll_code.m_bp << RT5645_PLL_M_BP_SFT);

	rt5645->pll_in = freq_in;
	rt5645->pll_out = freq_out;
	rt5645->pll_src = source;

	return 0;
}

static int rt5645_set_tdm_slot(struct snd_soc_dai *dai, unsigned int tx_mask,
			unsigned int rx_mask, int slots, int slot_width)
{
	struct snd_soc_codec *codec = dai->codec;
	struct rt5645_priv *rt5645 = snd_soc_codec_get_drvdata(codec);
	unsigned int i_slot_sft, o_slot_sft, i_width_sht, o_width_sht, en_sft;
	unsigned int mask, val = 0;

	switch (rt5645->codec_type) {
	case CODEC_TYPE_RT5650:
		en_sft = 15;
		i_slot_sft = 10;
		o_slot_sft = 8;
		i_width_sht = 6;
		o_width_sht = 4;
		mask = 0x8ff0;
		break;
	default:
		en_sft = 14;
		i_slot_sft = o_slot_sft = 12;
		i_width_sht = o_width_sht = 10;
		mask = 0x7c00;
		break;
	}
	if (rx_mask || tx_mask) {
		val |= (1 << en_sft);
		if (rt5645->codec_type == CODEC_TYPE_RT5645)
			snd_soc_update_bits(codec, RT5645_BASS_BACK,
				RT5645_G_BB_BST_MASK, RT5645_G_BB_BST_25DB);
	}

	switch (slots) {
	case 4:
		val |= (1 << i_slot_sft) | (1 << o_slot_sft);
		break;
	case 6:
		val |= (2 << i_slot_sft) | (2 << o_slot_sft);
		break;
	case 8:
		val |= (3 << i_slot_sft) | (3 << o_slot_sft);
		break;
	case 2:
	default:
		break;
	}

	switch (slot_width) {
	case 20:
		val |= (1 << i_width_sht) | (1 << o_width_sht);
		break;
	case 24:
		val |= (2 << i_width_sht) | (2 << o_width_sht);
		break;
	case 32:
		val |= (3 << i_width_sht) | (3 << o_width_sht);
		break;
	case 16:
	default:
		break;
	}

	snd_soc_update_bits(codec, RT5645_TDM_CTRL_1, mask, val);

	return 0;
}

static int rt5645_set_bias_level(struct snd_soc_codec *codec,
			enum snd_soc_bias_level level)
{
	struct rt5645_priv *rt5645 = snd_soc_codec_get_drvdata(codec);

	switch (level) {
	case SND_SOC_BIAS_PREPARE:
		if (SND_SOC_BIAS_STANDBY == snd_soc_codec_get_bias_level(codec)) {
			snd_soc_update_bits(codec, RT5645_PWR_ANLG1,
				RT5645_PWR_VREF1 | RT5645_PWR_MB |
				RT5645_PWR_BG | RT5645_PWR_VREF2,
				RT5645_PWR_VREF1 | RT5645_PWR_MB |
				RT5645_PWR_BG | RT5645_PWR_VREF2);
			mdelay(10);
			snd_soc_update_bits(codec, RT5645_PWR_ANLG1,
				RT5645_PWR_FV1 | RT5645_PWR_FV2,
				RT5645_PWR_FV1 | RT5645_PWR_FV2);
			snd_soc_update_bits(codec, RT5645_GEN_CTRL1,
				RT5645_DIG_GATE_CTRL, RT5645_DIG_GATE_CTRL);
		}
		break;

	case SND_SOC_BIAS_STANDBY:
		snd_soc_update_bits(codec, RT5645_PWR_ANLG1,
			RT5645_PWR_VREF1 | RT5645_PWR_MB |
			RT5645_PWR_BG | RT5645_PWR_VREF2,
			RT5645_PWR_VREF1 | RT5645_PWR_MB |
			RT5645_PWR_BG | RT5645_PWR_VREF2);
		mdelay(10);
		snd_soc_update_bits(codec, RT5645_PWR_ANLG1,
			RT5645_PWR_FV1 | RT5645_PWR_FV2,
			RT5645_PWR_FV1 | RT5645_PWR_FV2);
		if (snd_soc_codec_get_bias_level(codec) == SND_SOC_BIAS_OFF) {
			snd_soc_write(codec, RT5645_DEPOP_M2, 0x1140);
			msleep(40);
			if (rt5645->en_button_func)
				queue_delayed_work(system_power_efficient_wq,
					&rt5645->jack_detect_work,
					msecs_to_jiffies(0));
		}
		break;

	case SND_SOC_BIAS_OFF:
		snd_soc_write(codec, RT5645_DEPOP_M2, 0x1100);
		if (!rt5645->en_button_func)
			snd_soc_update_bits(codec, RT5645_GEN_CTRL1,
					RT5645_DIG_GATE_CTRL, 0);
		snd_soc_update_bits(codec, RT5645_PWR_ANLG1,
				RT5645_PWR_VREF1 | RT5645_PWR_MB |
				RT5645_PWR_BG | RT5645_PWR_VREF2 |
				RT5645_PWR_FV1 | RT5645_PWR_FV2, 0x0);
		break;

	default:
		break;
	}

	return 0;
}

static void rt5645_enable_push_button_irq(struct snd_soc_codec *codec,
	bool enable)
{
	struct snd_soc_dapm_context *dapm = snd_soc_codec_get_dapm(codec);

	if (enable) {
		snd_soc_dapm_force_enable_pin(dapm, "ADC L power");
		snd_soc_dapm_force_enable_pin(dapm, "ADC R power");
		snd_soc_dapm_sync(dapm);

		snd_soc_update_bits(codec, RT5650_4BTN_IL_CMD1, 0x3, 0x3);
		snd_soc_update_bits(codec,
					RT5645_INT_IRQ_ST, 0x8, 0x8);
		snd_soc_update_bits(codec,
					RT5650_4BTN_IL_CMD2, 0x8000, 0x8000);
		snd_soc_read(codec, RT5650_4BTN_IL_CMD1);
		pr_debug("%s read %x = %x\n", __func__, RT5650_4BTN_IL_CMD1,
			snd_soc_read(codec, RT5650_4BTN_IL_CMD1));
	} else {
		snd_soc_update_bits(codec, RT5650_4BTN_IL_CMD2, 0x8000, 0x0);
		snd_soc_update_bits(codec, RT5645_INT_IRQ_ST, 0x8, 0x0);

		snd_soc_dapm_disable_pin(dapm, "ADC L power");
		snd_soc_dapm_disable_pin(dapm, "ADC R power");
		snd_soc_dapm_sync(dapm);
	}
}

static int rt5645_jack_detect(struct snd_soc_codec *codec, int jack_insert)
{
	struct snd_soc_dapm_context *dapm = snd_soc_codec_get_dapm(codec);
	struct rt5645_priv *rt5645 = snd_soc_codec_get_drvdata(codec);
	unsigned int val;

	if (jack_insert) {
		regmap_write(rt5645->regmap, RT5645_CHARGE_PUMP, 0x0e06);

		/* for jack type detect */
		snd_soc_dapm_force_enable_pin(dapm, "LDO2");
		snd_soc_dapm_force_enable_pin(dapm, "Mic Det Power");
		snd_soc_dapm_sync(dapm);
		if (!dapm->card->instantiated) {
			/* Power up necessary bits for JD if dapm is
			   not ready yet */
			regmap_update_bits(rt5645->regmap, RT5645_PWR_ANLG1,
				RT5645_PWR_MB | RT5645_PWR_VREF2,
				RT5645_PWR_MB | RT5645_PWR_VREF2);
			regmap_update_bits(rt5645->regmap, RT5645_PWR_MIXER,
				RT5645_PWR_LDO2, RT5645_PWR_LDO2);
			regmap_update_bits(rt5645->regmap, RT5645_PWR_VOL,
				RT5645_PWR_MIC_DET, RT5645_PWR_MIC_DET);
		}

		regmap_write(rt5645->regmap, RT5645_JD_CTRL3, 0x00f0);
		regmap_update_bits(rt5645->regmap, RT5645_IN1_CTRL2,
			RT5645_CBJ_MN_JD, RT5645_CBJ_MN_JD);
		regmap_update_bits(rt5645->regmap, RT5645_IN1_CTRL1,
			RT5645_CBJ_BST1_EN, RT5645_CBJ_BST1_EN);
		msleep(100);
		regmap_update_bits(rt5645->regmap, RT5645_IN1_CTRL2,
			RT5645_CBJ_MN_JD, 0);

		msleep(600);
		regmap_read(rt5645->regmap, RT5645_IN1_CTRL3, &val);
		val &= 0x7;
		dev_dbg(codec->dev, "val = %d\n", val);

		if (val == 1 || val == 2) {
			rt5645->jack_type = SND_JACK_HEADSET;
			if (rt5645->en_button_func) {
				rt5645_enable_push_button_irq(codec, true);
			}
		} else {
			snd_soc_dapm_disable_pin(dapm, "Mic Det Power");
			snd_soc_dapm_sync(dapm);
			rt5645->jack_type = SND_JACK_HEADPHONE;
		}
		if (rt5645->pdata.level_trigger_irq)
			regmap_update_bits(rt5645->regmap, RT5645_IRQ_CTRL2,
				RT5645_JD_1_1_MASK, RT5645_JD_1_1_NOR);
	} else { /* jack out */
		rt5645->jack_type = 0;

		regmap_update_bits(rt5645->regmap, RT5645_HP_VOL,
			RT5645_L_MUTE | RT5645_R_MUTE,
			RT5645_L_MUTE | RT5645_R_MUTE);
		regmap_update_bits(rt5645->regmap, RT5645_IN1_CTRL2,
			RT5645_CBJ_MN_JD, RT5645_CBJ_MN_JD);
		regmap_update_bits(rt5645->regmap, RT5645_IN1_CTRL1,
			RT5645_CBJ_BST1_EN, 0);

		if (rt5645->en_button_func)
			rt5645_enable_push_button_irq(codec, false);

		if (rt5645->pdata.jd_mode == 0)
			snd_soc_dapm_disable_pin(dapm, "LDO2");
		snd_soc_dapm_disable_pin(dapm, "Mic Det Power");
		snd_soc_dapm_sync(dapm);
		if (rt5645->pdata.level_trigger_irq)
			regmap_update_bits(rt5645->regmap, RT5645_IRQ_CTRL2,
				RT5645_JD_1_1_MASK, RT5645_JD_1_1_INV);
	}

	return rt5645->jack_type;
}

static int rt5645_button_detect(struct snd_soc_codec *codec)
{
	int btn_type, val;

	val = snd_soc_read(codec, RT5650_4BTN_IL_CMD1);
	pr_debug("val=0x%x\n", val);
	btn_type = val & 0xfff0;
	snd_soc_write(codec, RT5650_4BTN_IL_CMD1, val);

	return btn_type;
}

static irqreturn_t rt5645_irq(int irq, void *data);

int rt5645_set_jack_detect(struct snd_soc_codec *codec,
	struct snd_soc_jack *hp_jack, struct snd_soc_jack *mic_jack,
	struct snd_soc_jack *btn_jack)
{
	struct rt5645_priv *rt5645 = snd_soc_codec_get_drvdata(codec);

	rt5645->hp_jack = hp_jack;
	rt5645->mic_jack = mic_jack;
	rt5645->btn_jack = btn_jack;
	if (rt5645->btn_jack && rt5645->codec_type == CODEC_TYPE_RT5650) {
		rt5645->en_button_func = true;
		regmap_update_bits(rt5645->regmap, RT5645_GPIO_CTRL1,
				RT5645_GP1_PIN_IRQ, RT5645_GP1_PIN_IRQ);
		regmap_update_bits(rt5645->regmap, RT5645_GEN_CTRL1,
				RT5645_DIG_GATE_CTRL, RT5645_DIG_GATE_CTRL);
	}
	rt5645_irq(0, rt5645);

	return 0;
}
EXPORT_SYMBOL_GPL(rt5645_set_jack_detect);

static void rt5645_jack_detect_work(struct work_struct *work)
{
	struct rt5645_priv *rt5645 =
		container_of(work, struct rt5645_priv, jack_detect_work.work);
	int val, btn_type, gpio_state = 0, report = 0;

	if (!rt5645->codec)
		return;

	switch (rt5645->pdata.jd_mode) {
	case 0: /* Not using rt5645 JD */
		if (rt5645->gpiod_hp_det) {
			gpio_state = gpiod_get_value(rt5645->gpiod_hp_det);
			dev_dbg(rt5645->codec->dev, "gpio_state = %d\n",
				gpio_state);
			report = rt5645_jack_detect(rt5645->codec, gpio_state);
		}
		snd_soc_jack_report(rt5645->hp_jack,
				    report, SND_JACK_HEADPHONE);
		snd_soc_jack_report(rt5645->mic_jack,
				    report, SND_JACK_MICROPHONE);
		return;
	default: /* read rt5645 jd1_1 status */
		val = snd_soc_read(rt5645->codec, RT5645_INT_IRQ_ST) & 0x1000;
		break;

	}

	if (!val && (rt5645->jack_type == 0)) { /* jack in */
		report = rt5645_jack_detect(rt5645->codec, 1);
	} else if (!val && rt5645->jack_type != 0) {
		/* for push button and jack out */
		btn_type = 0;
		if (snd_soc_read(rt5645->codec, RT5645_INT_IRQ_ST) & 0x4) {
			/* button pressed */
			report = SND_JACK_HEADSET;
			btn_type = rt5645_button_detect(rt5645->codec);
			/* rt5650 can report three kinds of button behavior,
			   one click, double click and hold. However,
			   currently we will report button pressed/released
			   event. So all the three button behaviors are
			   treated as button pressed. */
			switch (btn_type) {
			case 0x8000:
			case 0x4000:
			case 0x2000:
				report |= SND_JACK_BTN_0;
				break;
			case 0x1000:
			case 0x0800:
			case 0x0400:
				report |= SND_JACK_BTN_1;
				break;
			case 0x0200:
			case 0x0100:
			case 0x0080:
				report |= SND_JACK_BTN_2;
				break;
			case 0x0040:
			case 0x0020:
			case 0x0010:
				report |= SND_JACK_BTN_3;
				break;
			case 0x0000: /* unpressed */
				break;
			default:
				dev_err(rt5645->codec->dev,
					"Unexpected button code 0x%04x\n",
					btn_type);
				break;
			}
		}
		if (btn_type == 0)/* button release */
			report =  rt5645->jack_type;
		else {
			mod_timer(&rt5645->btn_check_timer,
				msecs_to_jiffies(100));
		}
	} else {
		/* jack out */
		report = 0;
		snd_soc_update_bits(rt5645->codec,
				    RT5645_INT_IRQ_ST, 0x1, 0x0);
		rt5645_jack_detect(rt5645->codec, 0);
	}

	snd_soc_jack_report(rt5645->hp_jack, report, SND_JACK_HEADPHONE);
	snd_soc_jack_report(rt5645->mic_jack, report, SND_JACK_MICROPHONE);
	if (rt5645->en_button_func)
		snd_soc_jack_report(rt5645->btn_jack,
			report, SND_JACK_BTN_0 | SND_JACK_BTN_1 |
				SND_JACK_BTN_2 | SND_JACK_BTN_3);
}

static void rt5645_rcclock_work(struct work_struct *work)
{
	struct rt5645_priv *rt5645 =
		container_of(work, struct rt5645_priv, rcclock_work.work);

	regmap_update_bits(rt5645->regmap, RT5645_MICBIAS,
		RT5645_PWR_CLK25M_MASK, RT5645_PWR_CLK25M_PD);
}

static irqreturn_t rt5645_irq(int irq, void *data)
{
	struct rt5645_priv *rt5645 = data;

	queue_delayed_work(system_power_efficient_wq,
			   &rt5645->jack_detect_work, msecs_to_jiffies(250));

	return IRQ_HANDLED;
}

static void rt5645_btn_check_callback(struct timer_list *t)
{
	struct rt5645_priv *rt5645 = from_timer(rt5645, t, btn_check_timer);

	queue_delayed_work(system_power_efficient_wq,
		   &rt5645->jack_detect_work, msecs_to_jiffies(5));
}

static int rt5645_probe(struct snd_soc_codec *codec)
{
	struct snd_soc_dapm_context *dapm = snd_soc_codec_get_dapm(codec);
	struct rt5645_priv *rt5645 = snd_soc_codec_get_drvdata(codec);

	rt5645->codec = codec;

	switch (rt5645->codec_type) {
	case CODEC_TYPE_RT5645:
		snd_soc_dapm_new_controls(dapm,
			rt5645_specific_dapm_widgets,
			ARRAY_SIZE(rt5645_specific_dapm_widgets));
		snd_soc_dapm_add_routes(dapm,
			rt5645_specific_dapm_routes,
			ARRAY_SIZE(rt5645_specific_dapm_routes));
		if (rt5645->v_id < 3) {
			snd_soc_dapm_add_routes(dapm,
				rt5645_old_dapm_routes,
				ARRAY_SIZE(rt5645_old_dapm_routes));
		}
		break;
	case CODEC_TYPE_RT5650:
		snd_soc_dapm_new_controls(dapm,
			rt5650_specific_dapm_widgets,
			ARRAY_SIZE(rt5650_specific_dapm_widgets));
		snd_soc_dapm_add_routes(dapm,
			rt5650_specific_dapm_routes,
			ARRAY_SIZE(rt5650_specific_dapm_routes));
		break;
	}

	snd_soc_codec_force_bias_level(codec, SND_SOC_BIAS_OFF);

	/* for JD function */
	if (rt5645->pdata.jd_mode) {
		snd_soc_dapm_force_enable_pin(dapm, "JD Power");
		snd_soc_dapm_force_enable_pin(dapm, "LDO2");
		snd_soc_dapm_sync(dapm);
	}

	if (rt5645->pdata.long_name)
		codec->component.card->long_name = rt5645->pdata.long_name;

	rt5645->eq_param = devm_kzalloc(codec->dev,
		RT5645_HWEQ_NUM * sizeof(struct rt5645_eq_param_s), GFP_KERNEL);

	return 0;
}

static int rt5645_remove(struct snd_soc_codec *codec)
{
	rt5645_reset(codec);
	return 0;
}

#ifdef CONFIG_PM
static int rt5645_suspend(struct snd_soc_codec *codec)
{
	struct rt5645_priv *rt5645 = snd_soc_codec_get_drvdata(codec);

	regcache_cache_only(rt5645->regmap, true);
	regcache_mark_dirty(rt5645->regmap);

	return 0;
}

static int rt5645_resume(struct snd_soc_codec *codec)
{
	struct rt5645_priv *rt5645 = snd_soc_codec_get_drvdata(codec);

	regcache_cache_only(rt5645->regmap, false);
	regcache_sync(rt5645->regmap);

	return 0;
}
#else
#define rt5645_suspend NULL
#define rt5645_resume NULL
#endif

#define RT5645_STEREO_RATES SNDRV_PCM_RATE_8000_96000
#define RT5645_FORMATS (SNDRV_PCM_FMTBIT_S16_LE | SNDRV_PCM_FMTBIT_S20_3LE | \
			SNDRV_PCM_FMTBIT_S24_LE | SNDRV_PCM_FMTBIT_S8)

static const struct snd_soc_dai_ops rt5645_aif_dai_ops = {
	.hw_params = rt5645_hw_params,
	.set_fmt = rt5645_set_dai_fmt,
	.set_sysclk = rt5645_set_dai_sysclk,
	.set_tdm_slot = rt5645_set_tdm_slot,
	.set_pll = rt5645_set_dai_pll,
};

static struct snd_soc_dai_driver rt5645_dai[] = {
	{
		.name = "rt5645-aif1",
		.id = RT5645_AIF1,
		.playback = {
			.stream_name = "AIF1 Playback",
			.channels_min = 1,
			.channels_max = 2,
			.rates = RT5645_STEREO_RATES,
			.formats = RT5645_FORMATS,
		},
		.capture = {
			.stream_name = "AIF1 Capture",
			.channels_min = 1,
			.channels_max = 4,
			.rates = RT5645_STEREO_RATES,
			.formats = RT5645_FORMATS,
		},
		.ops = &rt5645_aif_dai_ops,
	},
	{
		.name = "rt5645-aif2",
		.id = RT5645_AIF2,
		.playback = {
			.stream_name = "AIF2 Playback",
			.channels_min = 1,
			.channels_max = 2,
			.rates = RT5645_STEREO_RATES,
			.formats = RT5645_FORMATS,
		},
		.capture = {
			.stream_name = "AIF2 Capture",
			.channels_min = 1,
			.channels_max = 2,
			.rates = RT5645_STEREO_RATES,
			.formats = RT5645_FORMATS,
		},
		.ops = &rt5645_aif_dai_ops,
	},
};

static const struct snd_soc_codec_driver soc_codec_dev_rt5645 = {
	.probe = rt5645_probe,
	.remove = rt5645_remove,
	.suspend = rt5645_suspend,
	.resume = rt5645_resume,
	.set_bias_level = rt5645_set_bias_level,
	.idle_bias_off = true,
	.component_driver = {
		.controls		= rt5645_snd_controls,
		.num_controls		= ARRAY_SIZE(rt5645_snd_controls),
		.dapm_widgets		= rt5645_dapm_widgets,
		.num_dapm_widgets	= ARRAY_SIZE(rt5645_dapm_widgets),
		.dapm_routes		= rt5645_dapm_routes,
		.num_dapm_routes	= ARRAY_SIZE(rt5645_dapm_routes),
	},
};

static const struct regmap_config rt5645_regmap = {
	.reg_bits = 8,
	.val_bits = 16,
	.use_single_rw = true,
	.max_register = RT5645_VENDOR_ID2 + 1 + (ARRAY_SIZE(rt5645_ranges) *
					       RT5645_PR_SPACING),
	.volatile_reg = rt5645_volatile_register,
	.readable_reg = rt5645_readable_register,

	.cache_type = REGCACHE_RBTREE,
	.reg_defaults = rt5645_reg,
	.num_reg_defaults = ARRAY_SIZE(rt5645_reg),
	.ranges = rt5645_ranges,
	.num_ranges = ARRAY_SIZE(rt5645_ranges),
};

static const struct regmap_config rt5650_regmap = {
	.reg_bits = 8,
	.val_bits = 16,
	.use_single_rw = true,
	.max_register = RT5645_VENDOR_ID2 + 1 + (ARRAY_SIZE(rt5645_ranges) *
					       RT5645_PR_SPACING),
	.volatile_reg = rt5645_volatile_register,
	.readable_reg = rt5645_readable_register,

	.cache_type = REGCACHE_RBTREE,
	.reg_defaults = rt5650_reg,
	.num_reg_defaults = ARRAY_SIZE(rt5650_reg),
	.ranges = rt5645_ranges,
	.num_ranges = ARRAY_SIZE(rt5645_ranges),
};

static const struct regmap_config temp_regmap = {
	.name="nocache",
	.reg_bits = 8,
	.val_bits = 16,
	.use_single_rw = true,
	.max_register = RT5645_VENDOR_ID2 + 1,
	.cache_type = REGCACHE_NONE,
};

static const struct i2c_device_id rt5645_i2c_id[] = {
	{ "rt5645", 0 },
	{ "rt5650", 0 },
	{ }
};
MODULE_DEVICE_TABLE(i2c, rt5645_i2c_id);

#ifdef CONFIG_OF
static const struct of_device_id rt5645_of_match[] = {
	{ .compatible = "realtek,rt5645", },
	{ .compatible = "realtek,rt5650", },
	{ }
};
MODULE_DEVICE_TABLE(of, rt5645_of_match);
#endif

#ifdef CONFIG_ACPI
static const struct acpi_device_id rt5645_acpi_match[] = {
	{ "10EC5645", 0 },
	{ "10EC5648", 0 },
	{ "10EC5650", 0 },
	{ "10EC5640", 0 },
	{ "10EC3270", 0 },
	{},
};
MODULE_DEVICE_TABLE(acpi, rt5645_acpi_match);
#endif

static const struct rt5645_platform_data intel_braswell_platform_data = {
	.dmic1_data_pin = RT5645_DMIC1_DISABLE,
	.dmic2_data_pin = RT5645_DMIC_DATA_IN2P,
	.jd_mode = 3,
};

static const struct rt5645_platform_data buddy_platform_data = {
	.dmic1_data_pin = RT5645_DMIC_DATA_GPIO5,
	.dmic2_data_pin = RT5645_DMIC_DATA_IN2P,
	.jd_mode = 3,
	.level_trigger_irq = true,
};

static const struct rt5645_platform_data gpd_win_platform_data = {
	.jd_mode = 3,
	.inv_jd1_1 = true,
	.long_name = "gpd-win-pocket-rt5645",
	/* The GPD pocket has a diff. mic, for the win this does not matter. */
	.in2_diff = true,
};

static const struct rt5645_platform_data asus_t100ha_platform_data = {
	.dmic1_data_pin = RT5645_DMIC_DATA_IN2N,
	.dmic2_data_pin = RT5645_DMIC2_DISABLE,
	.jd_mode = 3,
	.inv_jd1_1 = true,
};

static const struct rt5645_platform_data jd_mode3_platform_data = {
	.jd_mode = 3,
};

static const struct dmi_system_id dmi_platform_data[] = {
	{
		.ident = "Chrome Buddy",
		.matches = {
			DMI_MATCH(DMI_PRODUCT_NAME, "Buddy"),
		},
		.driver_data = (void *)&buddy_platform_data,
	},
	{
		.ident = "Intel Strago",
		.matches = {
			DMI_MATCH(DMI_PRODUCT_NAME, "Strago"),
		},
		.driver_data = (void *)&intel_braswell_platform_data,
	},
	{
		.ident = "Google Chrome",
		.matches = {
			DMI_MATCH(DMI_SYS_VENDOR, "GOOGLE"),
		},
		.driver_data = (void *)&intel_braswell_platform_data,
	},
	{
		.ident = "Google Setzer",
		.matches = {
			DMI_MATCH(DMI_PRODUCT_NAME, "Setzer"),
		},
		.driver_data = (void *)&intel_braswell_platform_data,
	},
	{
		.ident = "Microsoft Surface 3",
		.matches = {
			DMI_MATCH(DMI_PRODUCT_NAME, "Surface 3"),
		},
		.driver_data = (void *)&intel_braswell_platform_data,
	},
	{
		/*
		 * Match for the GPDwin which unfortunately uses somewhat
		 * generic dmi strings, which is why we test for 4 strings.
		 * Comparing against 23 other byt/cht boards, board_vendor
		 * and board_name are unique to the GPDwin, where as only one
		 * other board has the same board_serial and 3 others have
		 * the same default product_name. Also the GPDwin is the
		 * only device to have both board_ and product_name not set.
		 */
		.ident = "GPD Win / Pocket",
		.matches = {
			DMI_MATCH(DMI_BOARD_VENDOR, "AMI Corporation"),
			DMI_MATCH(DMI_BOARD_NAME, "Default string"),
			DMI_MATCH(DMI_BOARD_SERIAL, "Default string"),
			DMI_MATCH(DMI_PRODUCT_NAME, "Default string"),
		},
		.driver_data = (void *)&gpd_win_platform_data,
	},
<<<<<<< HEAD
	{}
};

static const struct rt5645_platform_data general_platform_data2 = {
	.dmic1_data_pin = RT5645_DMIC_DATA_IN2N,
	.dmic2_data_pin = RT5645_DMIC2_DISABLE,
	.jd_mode = 3,
	.inv_jd1_1 = true,
};

static const struct dmi_system_id dmi_platform_asus_t100ha[] = {
=======
>>>>>>> 661e50bc
	{
		.ident = "ASUS T100HAN",
		.matches = {
			DMI_EXACT_MATCH(DMI_SYS_VENDOR, "ASUSTeK COMPUTER INC."),
			DMI_MATCH(DMI_PRODUCT_NAME, "T100HAN"),
		},
		.driver_data = (void *)&asus_t100ha_platform_data,
	},
<<<<<<< HEAD
	{ }
};

static const struct rt5645_platform_data minix_z83_4_platform_data = {
	.jd_mode = 3,
};

static const struct dmi_system_id dmi_platform_minix_z83_4[] = {
=======
>>>>>>> 661e50bc
	{
		.ident = "MINIX Z83-4",
		.matches = {
			DMI_EXACT_MATCH(DMI_SYS_VENDOR, "MINIX"),
			DMI_MATCH(DMI_PRODUCT_NAME, "Z83-4"),
		},
		.driver_data = (void *)&jd_mode3_platform_data,
	},
	{
		.ident = "Teclast X80 Pro",
		.matches = {
			DMI_MATCH(DMI_SYS_VENDOR, "TECLAST"),
			DMI_MATCH(DMI_PRODUCT_NAME, "X80 Pro"),
		},
		.driver_data = (void *)&jd_mode3_platform_data,
	},
	{ }
};

static bool rt5645_check_dp(struct device *dev)
{
	if (device_property_present(dev, "realtek,in2-differential") ||
	    device_property_present(dev, "realtek,dmic1-data-pin") ||
	    device_property_present(dev, "realtek,dmic2-data-pin") ||
	    device_property_present(dev, "realtek,jd-mode"))
		return true;

	return false;
}

static int rt5645_parse_dt(struct rt5645_priv *rt5645, struct device *dev)
{
	rt5645->pdata.in2_diff = device_property_read_bool(dev,
		"realtek,in2-differential");
	device_property_read_u32(dev,
		"realtek,dmic1-data-pin", &rt5645->pdata.dmic1_data_pin);
	device_property_read_u32(dev,
		"realtek,dmic2-data-pin", &rt5645->pdata.dmic2_data_pin);
	device_property_read_u32(dev,
		"realtek,jd-mode", &rt5645->pdata.jd_mode);

	return 0;
}

static int rt5645_i2c_probe(struct i2c_client *i2c,
		    const struct i2c_device_id *id)
{
	struct rt5645_platform_data *pdata = dev_get_platdata(&i2c->dev);
	const struct dmi_system_id *dmi_data;
	struct rt5645_priv *rt5645;
	int ret, i;
	unsigned int val;
	struct regmap *regmap;

	rt5645 = devm_kzalloc(&i2c->dev, sizeof(struct rt5645_priv),
				GFP_KERNEL);
	if (rt5645 == NULL)
		return -ENOMEM;

	rt5645->i2c = i2c;
	i2c_set_clientdata(i2c, rt5645);

	dmi_data = dmi_first_match(dmi_platform_data);
	if (dmi_data) {
		dev_info(&i2c->dev, "Detected %s platform\n", dmi_data->ident);
		pdata = dmi_data->driver_data;
	}

	if (pdata)
		rt5645->pdata = *pdata;
	else if (rt5645_check_dp(&i2c->dev))
		rt5645_parse_dt(rt5645, &i2c->dev);
	else
		rt5645->pdata = jd_mode3_platform_data;

	if (quirk != -1) {
		rt5645->pdata.in2_diff = QUIRK_IN2_DIFF(quirk);
		rt5645->pdata.level_trigger_irq = QUIRK_LEVEL_IRQ(quirk);
		rt5645->pdata.inv_jd1_1 = QUIRK_INV_JD1_1(quirk);
		rt5645->pdata.jd_mode = QUIRK_JD_MODE(quirk);
		rt5645->pdata.dmic1_data_pin = QUIRK_DMIC1_DATA_PIN(quirk);
		rt5645->pdata.dmic2_data_pin = QUIRK_DMIC2_DATA_PIN(quirk);
	}

	rt5645->gpiod_hp_det = devm_gpiod_get_optional(&i2c->dev, "hp-detect",
						       GPIOD_IN);

	if (IS_ERR(rt5645->gpiod_hp_det)) {
		dev_info(&i2c->dev, "failed to initialize gpiod\n");
		ret = PTR_ERR(rt5645->gpiod_hp_det);
		/*
		 * Continue if optional gpiod is missing, bail for all other
		 * errors, including -EPROBE_DEFER
		 */
		if (ret != -ENOENT)
			return ret;
	}

	for (i = 0; i < ARRAY_SIZE(rt5645->supplies); i++)
		rt5645->supplies[i].supply = rt5645_supply_names[i];

	ret = devm_regulator_bulk_get(&i2c->dev,
				      ARRAY_SIZE(rt5645->supplies),
				      rt5645->supplies);
	if (ret) {
		dev_err(&i2c->dev, "Failed to request supplies: %d\n", ret);
		return ret;
	}

	ret = regulator_bulk_enable(ARRAY_SIZE(rt5645->supplies),
				    rt5645->supplies);
	if (ret) {
		dev_err(&i2c->dev, "Failed to enable supplies: %d\n", ret);
		return ret;
	}

	regmap = devm_regmap_init_i2c(i2c, &temp_regmap);
	if (IS_ERR(regmap)) {
		ret = PTR_ERR(regmap);
		dev_err(&i2c->dev, "Failed to allocate temp register map: %d\n",
			ret);
		return ret;
	}

	/*
	 * Read after 400msec, as it is the interval required between
	 * read and power On.
	 */
	msleep(TIME_TO_POWER_MS);
	regmap_read(regmap, RT5645_VENDOR_ID2, &val);

	switch (val) {
	case RT5645_DEVICE_ID:
		rt5645->regmap = devm_regmap_init_i2c(i2c, &rt5645_regmap);
		rt5645->codec_type = CODEC_TYPE_RT5645;
		break;
	case RT5650_DEVICE_ID:
		rt5645->regmap = devm_regmap_init_i2c(i2c, &rt5650_regmap);
		rt5645->codec_type = CODEC_TYPE_RT5650;
		break;
	default:
		dev_err(&i2c->dev,
			"Device with ID register %#x is not rt5645 or rt5650\n",
			val);
		ret = -ENODEV;
		goto err_enable;
	}

	if (IS_ERR(rt5645->regmap)) {
		ret = PTR_ERR(rt5645->regmap);
		dev_err(&i2c->dev, "Failed to allocate register map: %d\n",
			ret);
		return ret;
	}

	regmap_write(rt5645->regmap, RT5645_RESET, 0);

	regmap_read(regmap, RT5645_VENDOR_ID, &val);
	rt5645->v_id = val & 0xff;

	regmap_write(rt5645->regmap, RT5645_AD_DA_MIXER, 0x8080);

	ret = regmap_register_patch(rt5645->regmap, init_list,
				    ARRAY_SIZE(init_list));
	if (ret != 0)
		dev_warn(&i2c->dev, "Failed to apply regmap patch: %d\n", ret);

	if (rt5645->codec_type == CODEC_TYPE_RT5650) {
		ret = regmap_register_patch(rt5645->regmap, rt5650_init_list,
				    ARRAY_SIZE(rt5650_init_list));
		if (ret != 0)
			dev_warn(&i2c->dev, "Apply rt5650 patch failed: %d\n",
					   ret);
	}

	regmap_update_bits(rt5645->regmap, RT5645_CLSD_OUT_CTRL, 0xc0, 0xc0);

	if (rt5645->pdata.in2_diff)
		regmap_update_bits(rt5645->regmap, RT5645_IN2_CTRL,
					RT5645_IN_DF2, RT5645_IN_DF2);

	if (rt5645->pdata.dmic1_data_pin || rt5645->pdata.dmic2_data_pin) {
		regmap_update_bits(rt5645->regmap, RT5645_GPIO_CTRL1,
			RT5645_GP2_PIN_MASK, RT5645_GP2_PIN_DMIC1_SCL);
	}
	switch (rt5645->pdata.dmic1_data_pin) {
	case RT5645_DMIC_DATA_IN2N:
		regmap_update_bits(rt5645->regmap, RT5645_DMIC_CTRL1,
			RT5645_DMIC_1_DP_MASK, RT5645_DMIC_1_DP_IN2N);
		break;

	case RT5645_DMIC_DATA_GPIO5:
		regmap_update_bits(rt5645->regmap, RT5645_GPIO_CTRL1,
			RT5645_I2S2_DAC_PIN_MASK, RT5645_I2S2_DAC_PIN_GPIO);
		regmap_update_bits(rt5645->regmap, RT5645_DMIC_CTRL1,
			RT5645_DMIC_1_DP_MASK, RT5645_DMIC_1_DP_GPIO5);
		regmap_update_bits(rt5645->regmap, RT5645_GPIO_CTRL1,
			RT5645_GP5_PIN_MASK, RT5645_GP5_PIN_DMIC1_SDA);
		break;

	case RT5645_DMIC_DATA_GPIO11:
		regmap_update_bits(rt5645->regmap, RT5645_DMIC_CTRL1,
			RT5645_DMIC_1_DP_MASK, RT5645_DMIC_1_DP_GPIO11);
		regmap_update_bits(rt5645->regmap, RT5645_GPIO_CTRL1,
			RT5645_GP11_PIN_MASK,
			RT5645_GP11_PIN_DMIC1_SDA);
		break;

	default:
		break;
	}

	switch (rt5645->pdata.dmic2_data_pin) {
	case RT5645_DMIC_DATA_IN2P:
		regmap_update_bits(rt5645->regmap, RT5645_DMIC_CTRL1,
			RT5645_DMIC_2_DP_MASK, RT5645_DMIC_2_DP_IN2P);
		break;

	case RT5645_DMIC_DATA_GPIO6:
		regmap_update_bits(rt5645->regmap, RT5645_DMIC_CTRL1,
			RT5645_DMIC_2_DP_MASK, RT5645_DMIC_2_DP_GPIO6);
		regmap_update_bits(rt5645->regmap, RT5645_GPIO_CTRL1,
			RT5645_GP6_PIN_MASK, RT5645_GP6_PIN_DMIC2_SDA);
		break;

	case RT5645_DMIC_DATA_GPIO10:
		regmap_update_bits(rt5645->regmap, RT5645_DMIC_CTRL1,
			RT5645_DMIC_2_DP_MASK, RT5645_DMIC_2_DP_GPIO10);
		regmap_update_bits(rt5645->regmap, RT5645_GPIO_CTRL1,
			RT5645_GP10_PIN_MASK,
			RT5645_GP10_PIN_DMIC2_SDA);
		break;

	case RT5645_DMIC_DATA_GPIO12:
		regmap_update_bits(rt5645->regmap, RT5645_DMIC_CTRL1,
			RT5645_DMIC_2_DP_MASK, RT5645_DMIC_2_DP_GPIO12);
		regmap_update_bits(rt5645->regmap, RT5645_GPIO_CTRL1,
			RT5645_GP12_PIN_MASK,
			RT5645_GP12_PIN_DMIC2_SDA);
		break;

	default:
		break;
	}

	if (rt5645->pdata.jd_mode) {
		regmap_update_bits(rt5645->regmap, RT5645_GEN_CTRL3,
				   RT5645_IRQ_CLK_GATE_CTRL,
				   RT5645_IRQ_CLK_GATE_CTRL);
		regmap_update_bits(rt5645->regmap, RT5645_MICBIAS,
				   RT5645_IRQ_CLK_INT, RT5645_IRQ_CLK_INT);
		regmap_update_bits(rt5645->regmap, RT5645_IRQ_CTRL2,
				   RT5645_IRQ_JD_1_1_EN, RT5645_IRQ_JD_1_1_EN);
		regmap_update_bits(rt5645->regmap, RT5645_GEN_CTRL3,
				   RT5645_JD_PSV_MODE, RT5645_JD_PSV_MODE);
		regmap_update_bits(rt5645->regmap, RT5645_HPO_MIXER,
				   RT5645_IRQ_PSV_MODE, RT5645_IRQ_PSV_MODE);
		regmap_update_bits(rt5645->regmap, RT5645_MICBIAS,
				   RT5645_MIC2_OVCD_EN, RT5645_MIC2_OVCD_EN);
		regmap_update_bits(rt5645->regmap, RT5645_GPIO_CTRL1,
				   RT5645_GP1_PIN_IRQ, RT5645_GP1_PIN_IRQ);
		switch (rt5645->pdata.jd_mode) {
		case 1:
			regmap_update_bits(rt5645->regmap, RT5645_A_JD_CTRL1,
					   RT5645_JD1_MODE_MASK,
					   RT5645_JD1_MODE_0);
			break;
		case 2:
			regmap_update_bits(rt5645->regmap, RT5645_A_JD_CTRL1,
					   RT5645_JD1_MODE_MASK,
					   RT5645_JD1_MODE_1);
			break;
		case 3:
			regmap_update_bits(rt5645->regmap, RT5645_A_JD_CTRL1,
					   RT5645_JD1_MODE_MASK,
					   RT5645_JD1_MODE_2);
			break;
		default:
			break;
		}
		if (rt5645->pdata.inv_jd1_1) {
			regmap_update_bits(rt5645->regmap, RT5645_IRQ_CTRL2,
				RT5645_JD_1_1_MASK, RT5645_JD_1_1_INV);
		}
	}

	regmap_update_bits(rt5645->regmap, RT5645_ADDA_CLK1,
		RT5645_I2S_PD1_MASK, RT5645_I2S_PD1_2);

	if (rt5645->pdata.level_trigger_irq) {
		regmap_update_bits(rt5645->regmap, RT5645_IRQ_CTRL2,
			RT5645_JD_1_1_MASK, RT5645_JD_1_1_INV);
	}
	timer_setup(&rt5645->btn_check_timer, rt5645_btn_check_callback, 0);

	INIT_DELAYED_WORK(&rt5645->jack_detect_work, rt5645_jack_detect_work);
	INIT_DELAYED_WORK(&rt5645->rcclock_work, rt5645_rcclock_work);

	if (rt5645->i2c->irq) {
		ret = request_threaded_irq(rt5645->i2c->irq, NULL, rt5645_irq,
			IRQF_TRIGGER_RISING | IRQF_TRIGGER_FALLING
			| IRQF_ONESHOT, "rt5645", rt5645);
		if (ret) {
			dev_err(&i2c->dev, "Failed to reguest IRQ: %d\n", ret);
			goto err_enable;
		}
	}

	ret = snd_soc_register_codec(&i2c->dev, &soc_codec_dev_rt5645,
				     rt5645_dai, ARRAY_SIZE(rt5645_dai));
	if (ret)
		goto err_irq;

	return 0;

err_irq:
	if (rt5645->i2c->irq)
		free_irq(rt5645->i2c->irq, rt5645);
err_enable:
	regulator_bulk_disable(ARRAY_SIZE(rt5645->supplies), rt5645->supplies);
	return ret;
}

static int rt5645_i2c_remove(struct i2c_client *i2c)
{
	struct rt5645_priv *rt5645 = i2c_get_clientdata(i2c);

	if (i2c->irq)
		free_irq(i2c->irq, rt5645);

	cancel_delayed_work_sync(&rt5645->jack_detect_work);
	cancel_delayed_work_sync(&rt5645->rcclock_work);
	del_timer_sync(&rt5645->btn_check_timer);

	snd_soc_unregister_codec(&i2c->dev);
	regulator_bulk_disable(ARRAY_SIZE(rt5645->supplies), rt5645->supplies);

	return 0;
}

static void rt5645_i2c_shutdown(struct i2c_client *i2c)
{
	struct rt5645_priv *rt5645 = i2c_get_clientdata(i2c);

	regmap_update_bits(rt5645->regmap, RT5645_GEN_CTRL3,
		RT5645_RING2_SLEEVE_GND, RT5645_RING2_SLEEVE_GND);
	regmap_update_bits(rt5645->regmap, RT5645_IN1_CTRL2, RT5645_CBJ_MN_JD,
		RT5645_CBJ_MN_JD);
	regmap_update_bits(rt5645->regmap, RT5645_IN1_CTRL1, RT5645_CBJ_BST1_EN,
		0);
	msleep(20);
	regmap_write(rt5645->regmap, RT5645_RESET, 0);
}

static struct i2c_driver rt5645_i2c_driver = {
	.driver = {
		.name = "rt5645",
		.of_match_table = of_match_ptr(rt5645_of_match),
		.acpi_match_table = ACPI_PTR(rt5645_acpi_match),
	},
	.probe = rt5645_i2c_probe,
	.remove = rt5645_i2c_remove,
	.shutdown = rt5645_i2c_shutdown,
	.id_table = rt5645_i2c_id,
};
module_i2c_driver(rt5645_i2c_driver);

MODULE_DESCRIPTION("ASoC RT5645 driver");
MODULE_AUTHOR("Bard Liao <bardliao@realtek.com>");
MODULE_LICENSE("GPL v2");<|MERGE_RESOLUTION|>--- conflicted
+++ resolved
@@ -3712,20 +3712,6 @@
 		},
 		.driver_data = (void *)&gpd_win_platform_data,
 	},
-<<<<<<< HEAD
-	{}
-};
-
-static const struct rt5645_platform_data general_platform_data2 = {
-	.dmic1_data_pin = RT5645_DMIC_DATA_IN2N,
-	.dmic2_data_pin = RT5645_DMIC2_DISABLE,
-	.jd_mode = 3,
-	.inv_jd1_1 = true,
-};
-
-static const struct dmi_system_id dmi_platform_asus_t100ha[] = {
-=======
->>>>>>> 661e50bc
 	{
 		.ident = "ASUS T100HAN",
 		.matches = {
@@ -3734,17 +3720,6 @@
 		},
 		.driver_data = (void *)&asus_t100ha_platform_data,
 	},
-<<<<<<< HEAD
-	{ }
-};
-
-static const struct rt5645_platform_data minix_z83_4_platform_data = {
-	.jd_mode = 3,
-};
-
-static const struct dmi_system_id dmi_platform_minix_z83_4[] = {
-=======
->>>>>>> 661e50bc
 	{
 		.ident = "MINIX Z83-4",
 		.matches = {
